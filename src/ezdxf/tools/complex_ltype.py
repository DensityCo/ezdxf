# Purpose: compiler for line type definitions
# Copyright (c) 2018-2021, Manfred Moitzi
# License: MIT License

# Auszug acadlt.lin
#
# *RAND,Rand __ __ . __ __ . __ __ . __ __ . __ __ .
# A,.5,-.25,.5,-.25,0,-.25
# *RAND2,Rand (.5x) __.__.__.__.__.__.__.__.__.__.__.
# A,.25,-.125,.25,-.125,0,-.125
# *RANDX2,Rand (2x) ____  ____  .  ____  ____  .  ___
# A,1.0,-.5,1.0,-.5,0,-.5
#
# *MITTE,Mitte ____ _ ____ _ ____ _ ____ _ ____ _ ____
# A,1.25,-.25,.25,-.25
# *CENTER2,Mitte (.5x) ___ _ ___ _ ___ _ ___ _ ___ _ ___
# A,.75,-.125,.125,-.125
# *MITTEX2,Mitte (2x) ________  __  ________  __  _____
# A,2.5,-.5,.5,-.5
#
# ;;  Komplexe Linientypen
# ;;
# ;;  Dieser Datei sind komplexe Linientypen hinzugefügt worden.
# ;;  Diese Linientypen wurden in LTYPESHP.LIN in
# ;;  Release 13 definiert und wurden in ACAD.LIN in
# ;;  Release 14 aufgenommen.
# ;;
# ;;  Diese Linientypdefinitionen verwenden LTYPESHP.SHX.
# ;;
# *GRENZE1,Grenze rund ----0-----0----0-----0----0-----0--
# A,.25,-.1,[CIRC1,ltypeshp.shx,x=-.1,s=.1],-.1,1
# *GRENZE2,Grenze eckig ----[]-----[]----[]-----[]----[]---
# A,.25,-.1,[BOX,ltypeshp.shx,x=-.1,s=.1],-.1,1
# *EISENBAHN,Eisenbahn -|-|-|-|-|-|-|-|-|-|-|-|-|-|-|-|-|-|-|-|-|-|-|-|-
# A,.15,[TRACK1,ltypeshp.shx,s=.25],.15
# *ISOLATION,Isolation SSSSSSSSSSSSSSSSSSSSSSSSSSSSSSSSSSSSSSSSSSSSSSS
# A,.0001,-.1,[BAT,ltypeshp.shx,x=-.1,s=.1],-.2,[BAT,ltypeshp.shx,r=180,x=.1,s=.1],-.1
# *HEISSWASSERLEITUNG,Heißwasserleitung ---- HW ---- HW ---- HW ----
# A,.5,-.2,["HW",STANDARD,S=.1,U=0.0,X=-0.1,Y=-.05],-.2
# *GASLEITUNG,Gasleitung ----GAS----GAS----GAS----GAS----GAS----GAS--
# A,.5,-.2,["GAS",STANDARD,S=.1,U=0.0,X=-0.1,Y=-.05],-.25
# *ZICKZACK,Zickzack /\/\/\/\/\/\/\/\/\/\/\/\/\/\/\/\/\/\/\/\/\/\/\/
# A,.0001,-.2,[ZIG,ltypeshp.shx,x=-.2,s=.2],-.4,[ZIG,ltypeshp.shx,r=180,x=.2,s=.2],-.2
from __future__ import annotations
from typing import TYPE_CHECKING, Iterable, Sequence, Union, Any
from ezdxf.lldxf.const import DXFValueError, DXFTableEntryError
from ezdxf.lldxf.tags import DXFTag, Tags

if TYPE_CHECKING:  # import forward references
    from ezdxf.document import Drawing

Token = Union[str, float, list]


def lin_compiler(definition: str) -> Sequence[DXFTag]:
    """
    Compiles line type definitions like 'A,.5,-.25,.5,-.25,0,-.25' or
    'A,.5,-.2,["GAS",STANDARD,S=.1,U=0.0,X=-0.1,Y=-.05],-.25' into DXFTags().

    Args:
        definition: definition string

    Returns:
        list of DXFTag()
    """
    # 'A,.5,-.2,["GAS",STANDARD,S=.1,U=0.0,X=-0.1,Y=-.05],-.25'
    # ['A', .5, -.2, ['TEXT', 'GAS', 'STANDARD', 's', .1, 'u', 0.0, 'x', -.1, 'y', -.05], -.25]
    tags = []
    for token in lin_parser(definition):
        if token == "A":
            continue
        elif isinstance(token, float):
            tags.append(
                DXFTag(49, token)
            )  # Dash, dot or space length (one entry per element)
        elif isinstance(token, list):  # yield from
            tags.append(compile_complex_definition(token))  # type: ignore
    return tags


class ComplexLineTypePart:
    def __init__(self, type_: str, value, font: str = "STANDARD"):
        self.type = type_
        self.value = value
        self.font = font
        self.tags = Tags()

    def complex_ltype_tags(self, doc: "Drawing") -> Sequence[DXFTag]:
        def get_font_handle() -> str:
            if self.type == "SHAPE":
                # Create new shx or returns existing entry:
                font = doc.styles.get_shx(self.font)
            else:
                try:
                    # Case insensitive search for text style:
                    font = doc.styles.get(self.font)  # type: ignore
                except DXFTableEntryError:
                    font = doc.styles.new(self.font)  # type: ignore
            return font.dxf.handle

        # Note: AutoCAD/BricsCAD do NOT report an error or even crash, if the
        # text style handle is invalid!
        if doc is not None:
            handle = get_font_handle()
        else:
            handle = "0"
        tags = []
<<<<<<< HEAD

        # ODA complex linetype specification (20.4.58):
        # code 49: dash or dot specifier (float)
        # code 75: complex_shape_code (int)
        # code 44: x-offset (float)
        # code 45: y-offset (float)
        # code 46: scale (float)
        # code 50: rotation in degrees (float)
        # code 74: shape_flag (bit coded)
        # - 1: text is rotated 0 deg, otherwise follows the segment
        # - 2: complex_shape_code holds the index of the shape
        # - 4: complex_shape_code holds the index into the text area of the string to be drawn
        # code 340: handle to STYLE entry
        # code 9: string area

        if self.type == 'TEXT':
=======
        if self.type == "TEXT":
>>>>>>> 37f81f79
            tags.append(DXFTag(74, 2))
            tags.append(DXFTag(75, 0))
        else:  # SHAPE
            tags.append(DXFTag(74, 4))
            tags.append(DXFTag(75, self.value))
        tags.append(DXFTag(340, handle))
        tags.extend(self.tags)
        if self.type == "TEXT":
            tags.append(DXFTag(9, self.value))
        return tags


CMD_CODES = {
    "s": 46,  # scaling factor
    "r": 50,  # rotation angle, r == u
    "u": 50,  # rotation angle
    "x": 44,  # shift x units = parallel to line direction
    "y": 45,  # shift y units = normal to line direction
}


def compile_complex_definition(tokens: Sequence) -> ComplexLineTypePart:
    part = ComplexLineTypePart(tokens[0], tokens[1], tokens[2])
    commands = list(reversed(tokens[3:]))
    params = {}
    while len(commands):
        cmd = commands.pop()
        value = commands.pop()
        code = CMD_CODES.get(cmd, 0)
        params[code] = DXFTag(code, value)

    for code in (46, 50, 44, 45):
        tag = params.get(code, DXFTag(code, 0.0))
        part.tags.append(tag)
    return part


def lin_parser(definition: str) -> Sequence[Token]:
    bag: list[Any] = []
    sublist = None
    first = True
    for token in lin_tokenizer(definition):
        if token == "A" and first:
            bag.append(token)
            first = False
            continue

        try:
            value = float(token)  # only outside of TEXT or SHAPE definition
            bag.append(value)
            continue
        except ValueError:
            pass

        if token.startswith("["):
            if sublist is not None:
                raise DXFValueError(
                    "Complex line type error. {}".format(definition)
                )
            sublist = []
            if token.startswith('["'):
                sublist.append("TEXT")
                sublist.append(
                    token[2:-1]
                )  # text without surrounding '["' and '"'
            else:
                sublist.append("SHAPE")
                try:
                    sublist.append(int(token[1:]))  # type: ignore # shape index! required
                except ValueError:
                    raise DXFValueError(
                        "Complex line type with shapes requires shape index not shape name!"
                    )
        else:
            _token = token.rstrip("]")
            subtokens = _token.split("=")
            if len(subtokens) == 2:
                sublist.append(subtokens[0].lower())
                sublist.append(float(subtokens[1]))  # type: ignore
            else:
                sublist.append(_token)
        if token.endswith("]"):
            if sublist is None:
                raise DXFValueError(
                    "Complex line type error. {}".format(definition)
                )
            bag.append(sublist)
            sublist = None  # type: ignore
    return bag


def lin_tokenizer(definition: str) -> Iterable[str]:
    token = ""
    escape = False
    for char in definition:
        if char == "," and not escape:
            yield token.strip()
            token = ""
            continue
        token += char
        if char == '"':
            escape = not escape
    if escape:
        raise DXFValueError("Line type parsing error: '{}'".format(definition))
    if token:
        yield token.strip()<|MERGE_RESOLUTION|>--- conflicted
+++ resolved
@@ -105,26 +105,7 @@
         else:
             handle = "0"
         tags = []
-<<<<<<< HEAD
-
-        # ODA complex linetype specification (20.4.58):
-        # code 49: dash or dot specifier (float)
-        # code 75: complex_shape_code (int)
-        # code 44: x-offset (float)
-        # code 45: y-offset (float)
-        # code 46: scale (float)
-        # code 50: rotation in degrees (float)
-        # code 74: shape_flag (bit coded)
-        # - 1: text is rotated 0 deg, otherwise follows the segment
-        # - 2: complex_shape_code holds the index of the shape
-        # - 4: complex_shape_code holds the index into the text area of the string to be drawn
-        # code 340: handle to STYLE entry
-        # code 9: string area
-
-        if self.type == 'TEXT':
-=======
         if self.type == "TEXT":
->>>>>>> 37f81f79
             tags.append(DXFTag(74, 2))
             tags.append(DXFTag(75, 0))
         else:  # SHAPE
