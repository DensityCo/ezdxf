# Copyright (c) 2014-2022, Manfred Moitzi
# License: MIT License
from __future__ import annotations
from typing import Iterable, Any, Sequence, Union, overload, Optional
from array import array
import struct
from binascii import unhexlify, hexlify
from codecs import decode

Bytes = Union[bytes, bytearray, memoryview]


def hex_strings_to_bytes(data: Iterable[str]) -> bytes:
    """Returns multiple hex strings `data` as bytes."""
    byte_array = array("B")
    for hexstr in data:
        byte_array.extend(unhexlify(hexstr))
    return byte_array.tobytes()


def bytes_to_hexstr(data: bytes) -> str:
    """Returns `data` bytes as plain hex string."""
    return hexlify(data).upper().decode()


NULL_NULL = b"\x00\x00"


class EndOfBufferError(EOFError):
    pass


class ByteStream:
    """Process little endian binary data organized as bytes, data is padded to
    4 byte boundaries by default.
    """

    # Created for Proxy Entity Graphic decoding
    def __init__(self, buffer: Bytes, align: int = 4):
        self.buffer = memoryview(buffer)
        self.index: int = 0
        self._align: int = align

    @property
    def has_data(self) -> bool:
        return self.index < len(self.buffer)

    def align(self, index: int) -> int:
        modulo = index % self._align
        return index + self._align - modulo if modulo else index

    def read_struct(self, fmt: str) -> Any:
        """Read data defined by a struct format string. Insert little endian
        format character '<' as first character, if machine has native big
        endian byte order.
        """
        if not self.has_data:
            raise EndOfBufferError("Unexpected end of buffer.")

        result = struct.unpack_from(fmt, self.buffer, offset=self.index)
        self.index = self.align(self.index + struct.calcsize(fmt))
        return result

    def read_float(self) -> float:
        return self.read_struct("<d")[0]

    def read_long(self) -> int:
        return self.read_struct("<L")[0]

    def read_signed_long(self) -> int:
        return self.read_struct("<l")[0]

    def read_vertex(self) -> Sequence[float]:
        return self.read_struct("<3d")

    def read_padded_string(self, encoding: str = "utf_8") -> str:
        """PS: Padded String. This is a string, terminated with a zero byte.
        The file’s text encoding (code page) is used to encode/decode the bytes
        into a string.
        """
        buffer = self.buffer
        for end_index in range(self.index, len(buffer)):
            if buffer[end_index] == 0:
                start_index = self.index
                self.index = self.align(end_index + 1)
                # noinspection PyTypeChecker
                return decode(buffer[start_index:end_index], encoding=encoding)
        raise EndOfBufferError(
            "Unexpected end of buffer, did not detect terminating zero byte."
        )

    def read_padded_unicode_string(self) -> str:
        """PUS: Padded Unicode String. The bytes are encoded using Unicode
        encoding. The bytes consist of byte pairs and the string is terminated
        by 2 zero bytes.
        """
        buffer = self.buffer
        for end_index in range(self.index, len(buffer), 2):
            if buffer[end_index : end_index + 2] == NULL_NULL:
                start_index = self.index
                self.index = self.align(end_index + 2)
                # noinspection PyTypeChecker
                return decode(
                    buffer[start_index:end_index], encoding="utf_16_le"
                )
        raise EndOfBufferError(
            "Unexpected end of buffer, did not detect terminating zero bytes."
        )


class BitStream:
    """Process little endian binary data organized as bit stream."""

    # Created for Proxy Entity Graphic decoding and DWG bit stream decoding
    def __init__(
        self,
        buffer: Bytes,
        dxfversion: str = "AC1015",
        encoding: str = "cp1252",
    ):
        self.buffer = memoryview(buffer)
        self.bit_index: int = 0
        self.dxfversion = dxfversion
        self.encoding = encoding

    @property
    def has_data(self) -> bool:
        return (self.bit_index >> 3) < len(self.buffer)

    def align(self, count: int) -> None:
        """Align to byte border."""
        byte_index = (self.bit_index >> 3) + bool(self.bit_index & 7)
        modulo = byte_index % count
        if modulo:
            byte_index += count - modulo
        self.bit_index = byte_index << 3

<<<<<<< HEAD
    def reset(self, index: int = 0) -> None:
        self.bit_index = index

    def move(self, count: int) -> None:
        """ Move index by `count` bits. """
=======
    def skip(self, count: int) -> None:
        """Skip `count` bits."""
>>>>>>> 37f81f79
        self.bit_index += count

    def read_bit(self) -> int:
        """Read one bit from buffer."""
        index = self.bit_index
        self.bit_index += 1
        try:
            return 1 if self.buffer[index >> 3] & (0x80 >> (index & 7)) else 0
        except IndexError:
            raise EndOfBufferError("Unexpected end of buffer.")

    def read_bits(self, count) -> int:
        """Read `count` bits from buffer."""
        index = self.bit_index
        buffer = self.buffer
        # index of next bit after reading `count` bits
        next_bit_index = index + count

        if (next_bit_index - 1) >> 3 > len(buffer):
            # not enough data to read all bits
            raise EndOfBufferError("Unexpected end of buffer.")
        self.bit_index = next_bit_index

        test_bit = 0x80 >> (index & 7)
        test_byte_index = index >> 3
        value = 0
        test_byte = buffer[test_byte_index]
        while count > 0:
            value <<= 1
            if test_byte & test_bit:
                value |= 1
            count -= 1
            test_bit >>= 1
            if not test_bit and count:
                test_bit = 0x80
                test_byte_index += 1
                test_byte = buffer[test_byte_index]
        return value

    def read_unsigned_byte(self) -> int:
        """Read an unsigned byte (8 bit) from buffer."""
        return self.read_bits(8)

    def read_signed_byte(self) -> int:
        """Read a signed byte (8 bit) from buffer."""
        value = self.read_bits(8)
        if value & 0x80:
            # 2er complement
            return -((~value & 0xFF) + 1)
        else:
            return value

    def read_bytes(self, count: int) -> bytes:
        """ Read `count` unsigned bytes (8 bit) from buffer. """
        if self.bit_index & 7:
            return bytes(self.read_bits(8) for _ in range(count))
        else:
            return bytes(self.read_aligned_bytes(count))

    def read_aligned_bytes(self, count: int) -> Sequence[int]:
        buffer = self.buffer
        start_index = self.bit_index >> 3
        end_index = start_index + count
        if end_index <= len(buffer):
<<<<<<< HEAD
            self.bit_index += (count << 3)
            return buffer[start_index: end_index]
=======
            self.bit_index += count << 3
            return buffer[start_index:end_index]
>>>>>>> 37f81f79
        else:
            raise EndOfBufferError("Unexpected end of buffer.")

    def read_aligned_byte(self) -> int:
        buffer = self.buffer
        index = self.bit_index >> 3
        if index <= len(buffer):
            self.bit_index += 8
            return buffer[index]
        else:
            raise EndOfBufferError('Unexpected end of buffer.')

    def read_unsigned_short(self) -> int:
        """Read an unsigned short (16 bit) from buffer."""
        if self.bit_index & 7:
            s1 = self.read_bits(8)
            s2 = self.read_bits(8)
        else:  # aligned data
            s1, s2 = self.read_aligned_bytes(2)
        return (s2 << 8) + s1

    def read_signed_short(self) -> int:
        """Read a signed short (16 bit) from buffer."""
        value = self.read_unsigned_short()
        if value & 0x8000:
            # 2er complement
            return -((~value & 0xFFFF) + 1)
        else:
            return value

    def read_unsigned_long(self) -> int:
        """Read an unsigned long (32 bit) from buffer."""
        if self.bit_index & 7:
            read_bits = self.read_bits
            l1 = read_bits(8)
            l2 = read_bits(8)
            l3 = read_bits(8)
            l4 = read_bits(8)
        else:  # aligned data
            l1, l2, l3, l4 = self.read_aligned_bytes(4)
        return (l4 << 24) + (l3 << 16) + (l2 << 8) + l1

    def read_signed_long(self) -> int:
        """Read a signed long (32 bit) from buffer."""
        value = self.read_unsigned_long()
        if value & 0x80000000:
            # 2er complement
            return -((~value & 0xFFFFFFFF) + 1)
        else:
            return value

    def read_float(self) -> float:
        if self.bit_index & 7:
            read_bits = self.read_bits
            data = bytes(read_bits(8) for _ in range(8))
        else:  # aligned data
            data = bytes(self.read_aligned_bytes(8))
        return struct.unpack("<d", data)[0]

    def read_3_bits(self) -> int:
        bit = self.read_bit()
        if bit:  # 1
            bit = self.read_bit()
            if bit:  # 11
                bit = self.read_bit()
                if bit:
                    return 7  # 111
                else:
                    return 6  # 110
            return 2  # 10
        else:
            return 0  # 0

    @overload
    def read_bit_short(self) -> int:
        ...

    @overload
    def read_bit_short(self, count: int) -> Sequence[int]:
        ...

    def read_bit_short(self, count: int = 1) -> Union[int, Sequence[int]]:
        def _read():
            bits = self.read_bits(2)
            if bits == 0:
                return self.read_signed_short()
            elif bits == 1:
                return self.read_unsigned_byte()
            elif bits == 2:
                return 0
            else:
                return 256

        if count == 1:
            return _read()
        else:
            return tuple(_read() for _ in range(count))

    @overload
    def read_bit_long(self) -> int:
        ...

    @overload
    def read_bit_long(self, count: int) -> Sequence[int]:
        ...

    def read_bit_long(self, count: int = 1) -> Union[int, Sequence[int]]:
        def _read():
            bits = self.read_bits(2)
            if bits == 0:
                return self.read_signed_long()
            elif bits == 1:
                return self.read_unsigned_byte()
            elif bits == 2:
                return 0
            else:  # not used!
                return 256  # ???

        if count == 1:
            return _read()
        else:
            return tuple(_read() for _ in range(count))

    def read_unsigned_long_long(self) -> int:
        binary_data = bytes(self.read_unsigned_byte() for _ in range(8))
        return struct.unpack('<Q', binary_data)[0]

    # LibreDWG: https://github.com/LibreDWG/libredwg/blob/master/src/bits.c
    # Read 1 bitlonglong (compacted uint64_t) for REQUIREDVERSIONS, preview_size.
    # ODA doc bug. ODA say 1-3 bits until the first 0 bit. See 3BLL.
    # The first 3 bits indicate the length l (see paragraph 2.1). Then
    # l bytes follow, which represent the number (the least significant
    # byte is first).
    def read_bit_long_long(self) -> int:
        value = 0
        shifting = 0
        length = self.read_bits(3)  # or read_3_bits() ?
        while length > 0:
            value += self.read_unsigned_byte() << shifting
            length -= 1
            shifting += 8
        return value

    @overload
    def read_raw_double(self) -> float:
        ...

    @overload
    def read_raw_double(self, count: int) -> Sequence[float]:
        ...

    def read_raw_double(self, count: int = 1) -> Union[float, Sequence[float]]:
        if count == 1:
            return self.read_float()
        else:
            return tuple(self.read_float() for _ in range(count))

    @overload
    def read_bit_double(self) -> float:
        ...

    @overload
    def read_bit_double(self, count: int) -> Sequence[float]:
        ...

    def read_bit_double(self, count: int = 1) -> Union[float, Sequence[float]]:
        def _read():
            bits = self.read_bits(2)
            if bits == 0:
                return self.read_float()
            elif bits == 1:
                return 1.0
            elif bits == 2:
                return 0.0
            else:  # not used!
                return 0.0

        if count == 1:
            return _read()
        else:
            return tuple(_read() for _ in range(count))

    @overload
    def read_bit_double_default(self) -> float:
        ...

    @overload
    def read_bit_double_default(self, count: int) -> Sequence[float]:
        ...

    @overload
    def read_bit_double_default(
        self, count: int, default: float
    ) -> Sequence[float]:
        ...

    def read_bit_double_default(
        self, count: int = 1, default: float = 0.0
    ) -> Union[float, Sequence[float]]:
        data = struct.pack("<d", default)

        def _read():
            bits = self.read_bits(2)
            if bits == 0:
                return default
            elif bits == 1:
                _data = (
                    bytes(self.read_unsigned_byte() for _ in range(4))
                    + data[4:]
                )
                return struct.unpack("<d", _data)
            elif bits == 2:
                _data = bytearray(data)
                _data[4] = self.read_unsigned_byte()
                _data[5] = self.read_unsigned_byte()
                _data[0] = self.read_unsigned_byte()
                _data[1] = self.read_unsigned_byte()
                _data[2] = self.read_unsigned_byte()
                _data[3] = self.read_unsigned_byte()
                return struct.unpack("<d", _data)
            else:
                return self.read_float()

        if count == 1:
            return _read()
        else:
            return tuple(_read() for _ in range(count))

    def read_signed_modular_chars(self) -> int:
        """Modular characters are a method of storing compressed integer
        values. They consist of a stream of bytes, terminating when the high
        bit (8) of the byte is 0 else another byte follows. Negative numbers
        are indicated by bit 7 set in the last byte.

        """
        aligned = self.bit_index & 7 == 0
        shifting = 0
        value = 0
        while True:
            if aligned:
                char = self.read_aligned_byte()
            else:
                char = self.read_unsigned_byte()
            if char & 0x80:
                # bit 8 set = another char follows
                value |= (char & 0x7F) << shifting
                shifting += 7
            else:
                # bit 8 clear = end of modular char
                # bit 7 set = negative number
                value |= (char & 0x3F) << shifting
                return -value if char & 0x40 else value

    def read_unsigned_modular_chars(self) -> int:
        """Modular characters are a method of storing compressed integer
        values. They consist of a stream of bytes, terminating when the high
        bit (8) of the byte is 0 else another byte follows.

        """
        aligned = self.bit_index & 7 == 0
        shifting = 0
        value = 0
        while True:
<<<<<<< HEAD
            if aligned:
                char = self.read_aligned_byte()
            else:
                char = self.read_unsigned_byte()
            value |= ((char & 0x7f) << shifting)
=======
            char = self.read_unsigned_byte()
            value |= (char & 0x7F) << shifting
>>>>>>> 37f81f79
            shifting += 7
            # bit 8 set = another char follows
            if not (char & 0x80):
                return value

    def read_modular_shorts(self) -> int:
        """Modular shorts are a method of storing compressed unsigned integer
        values. Only 1 or 2 shorts in practical usage (1GB), if the high
        bit (16) of the first short is set another short follows.

        """
        short = self.read_unsigned_short()
        if short & 0x8000:
            return (self.read_unsigned_short() << 15) | (short & 0x7FFF)
        else:
            return short

    def read_bit_extrusion(self) -> Sequence[float]:
        if self.read_bit():
            return 0.0, 0.0, 1.0
        else:
            return self.read_bit_double(3)

    def read_bit_thickness(self, dxfversion="AC1015") -> float:
        if dxfversion >= "AC1015":
            if self.read_bit():
                return 0.0
        return self.read_bit_double()

    def read_cm_color(self) -> int:
        return self.read_bit_short()

    def read_text(self) -> str:
        length = self.read_bit_short()
        data = bytes(self.read_unsigned_byte() for _ in range(length))
        return data.decode(encoding=self.encoding)

    def read_text_unicode(self) -> str:
        # Unicode text is read from the "string stream" within the object data,
        # see the main Object description section for details.
        length = self.read_bit_short()
        data = bytes(self.read_unsigned_byte() for _ in range(length * 2))
        return data.decode(encoding="utf16")

    def read_text_variable(self) -> str:
        if self.dxfversion < "AC1018":  # R2004
            return self.read_text()
        else:
            return self.read_text_unicode()

    def read_cm_color_cms(self) -> tuple[int, str, str]:
        """Returns tuple (rgb, color_name, book_name)."""
        _ = self.read_bit_short()  # index always 0
        color_name = ""
        book_name = ""
        rgb = self.read_bit_long()
        rc = self.read_unsigned_byte()
        if rc & 1:
            color_name = self.read_text_variable()
        if rc & 2:
            book_name = self.read_text_variable()
        return rgb, color_name, book_name

    def read_cm_color_enc(self) -> Union[int, Sequence[Optional[int]]]:
        """Returns color index as int or tuple (rgb, color_handle,
        transparency_type, transparency).
        """
        flags_and_index = self.read_bit_short()
        flags = flags_and_index >> 8
        index = flags_and_index & 0xFF
        if flags:
            rgb = None
            color_handle = None
            transparency_type = None
            transparency = None
            if flags & 0x80:
                rgb = self.read_bit_short() & 0x00FFFFFF
            if flags & 0x40:
                color_handle = self.read_handle()
            if flags & 0x20:
                data = self.read_bit_long()
                # transparency type:
                # 0 = BYLAYER,
                # 1 = BYBLOCK,
                # 3 = the transparency value in the last byte.
                transparency_type = data >> 24
                transparency = data & 0xFF
            return rgb, color_handle, transparency_type, transparency
        else:
            return index

    def read_object_type(self) -> int:
        if self.dxfversion < 'AC1024':  # < R2010
            return self.read_bit_short()
        bits = self.read_bits(2)
        if bits == 0:
            return self.read_unsigned_byte()
        elif bits == 1:
            return self.read_unsigned_byte() + 0x1F0
        else:
            return self.read_unsigned_short()

    def read_handle(self, reference: int = 0) -> int:
        """Returns handle as integer value."""
        code = self.read_bits(4)
        length = self.read_bits(4)
        if code == 6:
            return reference + 1
        if code == 8:
            return reference - 1

        data = bytearray(b"\x00\x00\x00\x00\x00\x00\x00\x00")
        for index in range(length):
            data[index] = self.read_unsigned_byte()
        offset = struct.unpack("<Q", data)[0]

        if code < 6:
            return offset
        else:
            if code == 10:
                return reference + offset
            if code == 12:
                return reference - offset
        return 0

    def read_hex_handle(self, reference: int = 0) -> str:
        """Returns handle as hex string."""
        return "%X" % self.read_handle(reference)

    def read_code(self, code: str):
        """Read data from bit stream by data codes defined in the
        ODA reference.

        """
        if code == "B":
            return self.read_bit()
        elif code == "RC":
            return self.read_unsigned_byte()
        elif code == "RS":
            return self.read_signed_short()
        elif code == "BS":
            return self.read_bit_short()
        elif code == "RL":
            return self.read_signed_long()
        elif code == "BL":
            return self.read_bit_long()
        elif code == "RD":
            return self.read_raw_double()
        elif code == "2RD":
            return self.read_raw_double(2)
        elif code == "BD":
            return self.read_bit_double()
        elif code == "2BD":
            return self.read_bit_double(2)
        elif code == "3BD":
            return self.read_bit_double(3)
        elif code == "T":
            return self.read_text()
        elif code == "TV":
            return self.read_text_variable()
        elif code == "H":
            return self.read_hex_handle()
        elif code == "BLL":
            return self.read_bit_long_long()
        elif code == "CMC":
            return self.read_cm_color()
        raise ValueError(f"Unknown code: {code}")<|MERGE_RESOLUTION|>--- conflicted
+++ resolved
@@ -125,7 +125,7 @@
 
     @property
     def has_data(self) -> bool:
-        return (self.bit_index >> 3) < len(self.buffer)
+        return self.bit_index >> 3 < len(self.buffer)
 
     def align(self, count: int) -> None:
         """Align to byte border."""
@@ -135,16 +135,8 @@
             byte_index += count - modulo
         self.bit_index = byte_index << 3
 
-<<<<<<< HEAD
-    def reset(self, index: int = 0) -> None:
-        self.bit_index = index
-
-    def move(self, count: int) -> None:
-        """ Move index by `count` bits. """
-=======
     def skip(self, count: int) -> None:
         """Skip `count` bits."""
->>>>>>> 37f81f79
         self.bit_index += count
 
     def read_bit(self) -> int:
@@ -197,36 +189,15 @@
         else:
             return value
 
-    def read_bytes(self, count: int) -> bytes:
-        """ Read `count` unsigned bytes (8 bit) from buffer. """
-        if self.bit_index & 7:
-            return bytes(self.read_bits(8) for _ in range(count))
-        else:
-            return bytes(self.read_aligned_bytes(count))
-
     def read_aligned_bytes(self, count: int) -> Sequence[int]:
         buffer = self.buffer
         start_index = self.bit_index >> 3
         end_index = start_index + count
         if end_index <= len(buffer):
-<<<<<<< HEAD
-            self.bit_index += (count << 3)
-            return buffer[start_index: end_index]
-=======
             self.bit_index += count << 3
             return buffer[start_index:end_index]
->>>>>>> 37f81f79
         else:
             raise EndOfBufferError("Unexpected end of buffer.")
-
-    def read_aligned_byte(self) -> int:
-        buffer = self.buffer
-        index = self.bit_index >> 3
-        if index <= len(buffer):
-            self.bit_index += 8
-            return buffer[index]
-        else:
-            raise EndOfBufferError('Unexpected end of buffer.')
 
     def read_unsigned_short(self) -> int:
         """Read an unsigned short (16 bit) from buffer."""
@@ -338,10 +309,6 @@
             return _read()
         else:
             return tuple(_read() for _ in range(count))
-
-    def read_unsigned_long_long(self) -> int:
-        binary_data = bytes(self.read_unsigned_byte() for _ in range(8))
-        return struct.unpack('<Q', binary_data)[0]
 
     # LibreDWG: https://github.com/LibreDWG/libredwg/blob/master/src/bits.c
     # Read 1 bitlonglong (compacted uint64_t) for REQUIREDVERSIONS, preview_size.
@@ -451,14 +418,10 @@
         are indicated by bit 7 set in the last byte.
 
         """
-        aligned = self.bit_index & 7 == 0
         shifting = 0
         value = 0
         while True:
-            if aligned:
-                char = self.read_aligned_byte()
-            else:
-                char = self.read_unsigned_byte()
+            char = self.read_unsigned_byte()
             if char & 0x80:
                 # bit 8 set = another char follows
                 value |= (char & 0x7F) << shifting
@@ -475,20 +438,11 @@
         bit (8) of the byte is 0 else another byte follows.
 
         """
-        aligned = self.bit_index & 7 == 0
         shifting = 0
         value = 0
         while True:
-<<<<<<< HEAD
-            if aligned:
-                char = self.read_aligned_byte()
-            else:
-                char = self.read_unsigned_byte()
-            value |= ((char & 0x7f) << shifting)
-=======
             char = self.read_unsigned_byte()
             value |= (char & 0x7F) << shifting
->>>>>>> 37f81f79
             shifting += 7
             # bit 8 set = another char follows
             if not (char & 0x80):
@@ -570,10 +524,6 @@
                 color_handle = self.read_handle()
             if flags & 0x20:
                 data = self.read_bit_long()
-                # transparency type:
-                # 0 = BYLAYER,
-                # 1 = BYBLOCK,
-                # 3 = the transparency value in the last byte.
                 transparency_type = data >> 24
                 transparency = data & 0xFF
             return rgb, color_handle, transparency_type, transparency
@@ -581,8 +531,6 @@
             return index
 
     def read_object_type(self) -> int:
-        if self.dxfversion < 'AC1024':  # < R2010
-            return self.read_bit_short()
         bits = self.read_bits(2)
         if bits == 0:
             return self.read_unsigned_byte()
