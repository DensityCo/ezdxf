--- conflicted
+++ resolved
@@ -270,28 +270,8 @@
             int, FontMeasurements] = {}
 
     @property
-<<<<<<< HEAD
-    def font_measurements(self) -> FontMeasurements:
-        return self._font_measurements
-
-    def get_scale(self, desired_cap_height: float) -> float:
-        return desired_cap_height / self._font_measurements.cap_height
-
-    def _get_font_measurements(self) -> FontMeasurements:
-        upper_x = self.get_text_path('X').vertices[:, 1].tolist()
-        lower_x = self.get_text_path('x').vertices[:, 1].tolist()
-        lower_p = self.get_text_path('p').vertices[:, 1].tolist()
-        baseline = min(lower_x)
-        return FontMeasurements(
-            baseline=baseline,
-            cap_height=max(upper_x) - baseline,
-            x_height=max(lower_x) - baseline,
-            descender_height=baseline - min(lower_p)
-        )
-=======
     def default_font(self) -> FontProperties:
         return self._default_font
->>>>>>> 9624f3ca
 
     def clear_cache(self):
         self._text_path_cache.clear()
@@ -309,11 +289,12 @@
             upper_x = self.get_text_path('X', font).vertices[:, 1].tolist()
             lower_x = self.get_text_path('x', font).vertices[:, 1].tolist()
             lower_p = self.get_text_path('p', font).vertices[:, 1].tolist()
+            baseline = min(lower_x)
             measurements = FontMeasurements(
-                baseline=min(lower_x),
-                cap_top=max(upper_x),
-                x_top=max(lower_x),
-                bottom=min(lower_p)
+                baseline=baseline,
+                cap_height=max(upper_x) - baseline,
+                x_height=max(lower_x) - baseline,
+                descender_height=baseline - min(lower_p)
             )
             self._font_measurement_cache[key] = measurements
         return measurements
