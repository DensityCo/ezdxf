# Copyright (c) 2011-2020, Manfred Moitzi
# License: MIT License
from typing import TYPE_CHECKING, Dict, Iterable, List, cast, Optional
import logging
<<<<<<< HEAD
from ezdxf.lldxf.const import DXFKeyError, DXFValueError, DXFInternalEzdxfError, DXFStructureError
from ezdxf.lldxf.const import MODEL_SPACE_R2000, PAPER_SPACE_R2000, TMP_PAPER_SPACE_NAME
from ezdxf.lldxf.validator import is_valid_name
=======
from ezdxf.lldxf.const import DXFKeyError, DXFValueError, DXFInternalEzdxfError
from ezdxf.lldxf.const import (
    MODEL_SPACE_R2000, PAPER_SPACE_R2000,
    TMP_PAPER_SPACE_NAME,
)
from ezdxf.lldxf.validator import is_valid_table_name
>>>>>>> 2d3eb122
from .layout import Layout, Modelspace, Paperspace
from ezdxf.entities import DXFEntity

if TYPE_CHECKING:
    from ezdxf.eztypes import Dictionary, Drawing, Auditor

logger = logging.getLogger('ezdxf')


def key(name: str) -> str:
    """ AutoCAD uses case insensitive layout names, but stores the name case
    sensitive. """
    return name.upper()


MODEL = key('Model')


class Layouts:
    def __init__(self, doc: 'Drawing'):
        """ Default constructor. (internal API) """
        self.doc = doc
        # Store layout names in normalized form: key(name)
        self._layouts: Dict[str, Layout] = {}
        # key: layout name as original case sensitive string; value: DXFLayout()
        self._dxf_layouts: 'Dictionary' = cast('Dictionary',
                                               self.doc.rootdict['ACAD_LAYOUT'])

    @classmethod
    def setup(cls, doc: 'Drawing'):
        """ Constructor from scratch. (internal API) """
        layouts = Layouts(doc)
        layouts.setup_modelspace()
        layouts.setup_paperspace()
        return layouts

    def __len__(self) -> int:
        """ Returns count of existing layouts, including the modelspace
        layout. """
        return len(self._layouts)

    def __contains__(self, name: str) -> bool:
        """ Returns ``True`` if layout `name` exist. """
        assert isinstance(name, str), type(str)
        return key(name) in self._layouts

    def __iter__(self) -> Iterable['Layout']:
        """ Returns iterable of all layouts as :class:`~ezdxf.layouts.Layout`
        objects, including the modelspace layout.
        """
        return iter(self._layouts.values())

    def _add_layout(self, name: str, layout: Layout):
        layout.dxf.name = name
        self._layouts[key(name)] = layout
        self._dxf_layouts[name] = layout.dxf_layout

    def _discard(self, layout: 'Layout'):
        name = layout.name
        self._dxf_layouts.discard(name)
        del self._layouts[key(name)]

    def setup_modelspace(self):
        """ Modelspace setup. (internal API) """
        self._new_special(Modelspace, 'Model', MODEL_SPACE_R2000,
                          dxfattribs={'taborder': 0})

    def setup_paperspace(self):
        """ First layout setup. (internal API) """
        self._new_special(Paperspace, 'Layout1', PAPER_SPACE_R2000,
                          dxfattribs={'taborder': 1})

    def _new_special(self, cls, name: str, block_name: str,
                     dxfattribs: dict) -> 'Layout':
        if name in self._layouts:
            raise DXFValueError(f'Layout "{name}" already exists')
        dxfattribs['owner'] = self._dxf_layouts.dxf.handle
        layout = cls.new(name, block_name, self.doc, dxfattribs=dxfattribs)
        self._add_layout(name, layout)
        return layout

    def unique_paperspace_name(self) -> str:
        """ Returns a unique paperspace name. (internal API)"""
        blocks = self.doc.blocks
        count = 0
        while "*Paper_Space%d" % count in blocks:
            count += 1
        return "*Paper_Space%d" % count

    def new(self, name: str, dxfattribs: dict = None) -> Paperspace:
        """ Returns a new :class:`~ezdxf.layouts.Paperspace` layout.

        Args:
            name: layout name as shown in tabs in :term:`CAD` applications
            dxfattribs: additional DXF attributes for the
                :class:`~ezdxf.entities.layout.DXFLayout` entity

        Raises:
            DXFValueError: Invalid characters in layout name.
            DXFValueError: Layout `name` already exist.

        """
        assert isinstance(name, str), type(str)
        if not is_valid_table_name(name):
            raise DXFValueError('Layout name contains invalid characters.')

        if name in self:
            raise DXFValueError(f'Layout "{name}" already exist.')

        dxfattribs = dict(dxfattribs or {})  # copy attribs
        dxfattribs['owner'] = self._dxf_layouts.dxf.handle
        dxfattribs.setdefault('taborder', len(self._layouts) + 1)
        block_name = self.unique_paperspace_name()
        layout = Paperspace.new(name, block_name, self.doc,
                                dxfattribs=dxfattribs)
        self._add_layout(name, layout)
        return layout

    @classmethod
    def load(cls, doc: 'Drawing') -> 'Layouts':
        """ Constructor if loading from file. (internal API) """
        layouts = cls(doc)
        layouts.setup_from_rootdict()

        # DXF R12: block/block_record for *Model_Space and *Paper_Space
        # already exist:
        if len(layouts) < 2:  # restore missing DXF Layouts
            layouts.restore('Model', MODEL_SPACE_R2000, taborder=0)
            layouts.restore('Layout1', PAPER_SPACE_R2000, taborder=1)
        return layouts

    def restore(self, name: str, block_record_name: str, taborder: int) -> None:
        """ Restore layout from block if DXFLayout does not exist.
        (internal API) """
        if name in self:
            return
        block_layout = self.doc.blocks.get(block_record_name)
        if block_layout is not None:
            self._new_from_block_layout(name, block_layout, taborder)
        else:
            raise DXFStructureError(f"Missing required BLOCK '{block_record_name}'.")

    def _new_from_block_layout(self, name, block_layout,
                               taborder: int) -> 'Layout':
        dxfattribs = {
            'owner': self._dxf_layouts.dxf.handle,
            'name': name,
            'block_record_handle': block_layout.block_record_handle,
            'taborder': taborder,
        }
        dxf_layout = cast('DXFLayout', self.doc.objects.new_entity(
            'LAYOUT', dxfattribs=dxfattribs))
        if key(name) == MODEL:
            layout = Modelspace.load(dxf_layout, self.doc)
        else:
            layout = Paperspace.load(dxf_layout, self.doc)
        self._add_layout(name, layout)
        return layout

    def setup_from_rootdict(self) -> None:
        """ Setup layout manger from root dictionary. (internal API) """
        for name, dxf_layout in self._dxf_layouts.items():
            if key(name) == MODEL:
                layout = Modelspace(dxf_layout, self.doc)
            else:
                layout = Paperspace(dxf_layout, self.doc)
            # assert name == layout.dxf.name
            self._layouts[key(name)] = layout

    def modelspace(self) -> Modelspace:
        """ Returns the :class:`~ezdxf.layouts.Modelspace` layout. """
        return cast(Modelspace, self.get('Model'))

    def names(self) -> List[str]:
        """ Returns a list of all layout names, all names in original case
        sensitive form. """
        return [layout.name for layout in self._layouts.values()]

    def get(self, name: Optional[str]) -> 'Layout':
        """ Returns :class:`~ezdxf.layouts.Layout` by `name`, case insensitive
        "Model" == "MODEL".

        Args:
            name: layout name as shown in tab, e.g. ``'Model'`` for modelspace

        """
        name = name or self.names_in_taborder()[1]  # first paperspace layout
        return self._layouts[key(name)]

    def rename(self, old_name: str, new_name: str) -> None:
        """ Rename a layout from `old_name` to `new_name`.
        Can not rename layout ``'Model'`` and the new name of a layout must
        not exist.

        Args:
            old_name: actual layout name, case insensitive
            new_name: new layout name, case insensitive

        Raises:
            DXFValueError: try to rename ``'Model'``
            DXFValueError: Layout `new_name` already exist.

        """
        assert isinstance(old_name, str), type(old_name)
        assert isinstance(new_name, str), type(new_name)
        if key(old_name) == MODEL:
            raise DXFValueError('Can not rename model space.')
        if new_name in self:
            raise DXFValueError(f'Layout "{new_name}" already exist.')
        if old_name not in self:
            raise DXFValueError(f'Layout "{old_name}" does not exist.')

        layout = self.get(old_name)
        self._discard(layout)
        layout.rename(new_name)
        self._add_layout(new_name, layout)

    def names_in_taborder(self) -> List[str]:
        """ Returns all layout names in tab order as shown in :term:`CAD`
        applications. """
        names = [(layout.dxf.taborder, layout.name) for layout in
                 self._layouts.values()]
        return [name for order, name in sorted(names)]

    def get_layout_for_entity(self, entity: 'DXFEntity') -> 'Layout':
        """ Returns the owner layout for a DXF `entity`. """
        owner = entity.dxf.owner
        if owner is None:
            raise DXFKeyError('No associated layout, owner is None.')
        return self.get_layout_by_key(entity.dxf.owner)

    def get_layout_by_key(self, layout_key: str) -> 'Layout':
        """ Returns a layout by its `layout_key`. (internal API) """
        assert isinstance(layout_key, str), type(layout_key)
        try:
            block_record = self.doc.entitydb[layout_key]
            dxf_layout = self.doc.entitydb[block_record.dxf.layout]
        except KeyError:
            raise DXFKeyError(f'Layout with key "{layout_key}" does not exist.')
        return self.get(dxf_layout.dxf.name)

    def get_active_layout_key(self):
        """ Returns layout kay for the active paperspace layout.
        (internal API) """
        active_layout_block_record = self.doc.block_records.get(
            PAPER_SPACE_R2000)
        return active_layout_block_record.dxf.handle

    def set_active_layout(self, name: str) -> None:
        """ Set layout `name` as active paperspace layout. """
        assert isinstance(name, str), type(name)
        if key(name) == MODEL:  # reserved layout name
            raise DXFValueError('Can not set model space as active layout')
        # raises KeyError if layout 'name' does not exist
        new_active_layout = self.get(name)
        old_active_layout_key = self.get_active_layout_key()
        if old_active_layout_key == new_active_layout.layout_key:
            return  # layout 'name' is already the active layout

        blocks = self.doc.blocks
        new_active_paper_space_name = new_active_layout.block_record_name

        blocks.rename_block(PAPER_SPACE_R2000, TMP_PAPER_SPACE_NAME)
        blocks.rename_block(new_active_paper_space_name, PAPER_SPACE_R2000)
        blocks.rename_block(TMP_PAPER_SPACE_NAME, new_active_paper_space_name)

    def delete(self, name: str) -> None:
        """ Delete layout `name` and destroy all entities in that layout.

        Args:
            name (str): layout name as shown in tabs

        Raises:
            DXFKeyError: if layout `name` do not exists
            DXFValueError: deleting modelspace layout is not possible
            DXFValueError: deleting last paperspace layout is not possible

        """
        assert isinstance(name, str), type(name)
        if key(name) == MODEL:
            raise DXFValueError("Can not delete modelspace layout.")

        layout = self.get(name)
        if len(self) < 3:
            raise DXFValueError("Can not delete last paperspace layout.")
        if layout.layout_key == self.get_active_layout_key():
            # Layout `name` is the active layout:
            for layout_name in self._layouts:
                # Set any other paperspace layout as active layout
                if layout_name not in (key(name), MODEL):
                    self.set_active_layout(layout_name)
                    break
        self._discard(layout)
        layout.destroy()

    def active_layout(self) -> Paperspace:
        """ Returns the active paperspace layout. """
        for layout in self:
            if layout.is_active_paperspace:
                return cast(Paperspace, layout)
        raise DXFInternalEzdxfError('No active paperspace layout found.')

    def audit(self, auditor: 'Auditor'):
        from ezdxf.audit import AuditError
        doc = auditor.doc

        # Find/remove orphaned LAYOUT objects:
        layouts = (o for o in doc.objects if o.dxftype() == 'LAYOUT')
        for layout in layouts:
            name = layout.dxf.get('name')
            if name not in self:
                auditor.fixed_error(
                    code=AuditError.ORPHANED_LAYOUT_ENTITY,
                    message=f'Removed orphaned {str(layout)} "{name}"'
                )
                doc.objects.delete_entity(layout)

        # Find/remove orphaned paperspace BLOCK_RECORDS named: *Paper_Space...
        psp_br_handles = {
            br.dxf.handle for br in doc.block_records if
            br.dxf.name.lower().startswith('*paper_space')
        }
        psp_layout_br_handles = {
            layout.dxf.block_record_handle for layout in
            self._layouts.values() if key(layout.name) != MODEL
        }
        mismatch = psp_br_handles.difference(psp_layout_br_handles)
        if len(mismatch):
            for handle in mismatch:
                br = doc.entitydb.get(handle)
                name = br.dxf.get('name')
                auditor.fixed_error(
                    code=AuditError.ORPHANED_PAPER_SPACE_BLOCK_RECORD_ENTITY,
                    message=f'Removed orphaned layout {str(br)} "{name}"'
                )
                if name in doc.blocks:
                    doc.blocks.delete_block(name)
                else:
                    doc.block_records.remove(name)<|MERGE_RESOLUTION|>--- conflicted
+++ resolved
@@ -2,18 +2,12 @@
 # License: MIT License
 from typing import TYPE_CHECKING, Dict, Iterable, List, cast, Optional
 import logging
-<<<<<<< HEAD
-from ezdxf.lldxf.const import DXFKeyError, DXFValueError, DXFInternalEzdxfError, DXFStructureError
-from ezdxf.lldxf.const import MODEL_SPACE_R2000, PAPER_SPACE_R2000, TMP_PAPER_SPACE_NAME
-from ezdxf.lldxf.validator import is_valid_name
-=======
 from ezdxf.lldxf.const import DXFKeyError, DXFValueError, DXFInternalEzdxfError
 from ezdxf.lldxf.const import (
     MODEL_SPACE_R2000, PAPER_SPACE_R2000,
     TMP_PAPER_SPACE_NAME,
 )
 from ezdxf.lldxf.validator import is_valid_table_name
->>>>>>> 2d3eb122
 from .layout import Layout, Modelspace, Paperspace
 from ezdxf.entities import DXFEntity
 
@@ -151,10 +145,7 @@
         if name in self:
             return
         block_layout = self.doc.blocks.get(block_record_name)
-        if block_layout is not None:
-            self._new_from_block_layout(name, block_layout, taborder)
-        else:
-            raise DXFStructureError(f"Missing required BLOCK '{block_record_name}'.")
+        self._new_from_block_layout(name, block_layout, taborder)
 
     def _new_from_block_layout(self, name, block_layout,
                                taborder: int) -> 'Layout':
