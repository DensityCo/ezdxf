--- conflicted
+++ resolved
@@ -83,9 +83,6 @@
 from ezdxf.lldxf.const import DXFKeyError, DXFStructureError
 
 if TYPE_CHECKING:
-<<<<<<< HEAD
-    from ezdxf.eztypes import TagWriter, Drawing
-=======
     from ezdxf.document import Drawing
     from ezdxf.lldxf.tagwriter import AbstractTagWriter
 
@@ -98,7 +95,6 @@
     @abc.abstractmethod
     def dxftype(self) -> str:
         ...
->>>>>>> 37f81f79
 
 
 class AcDsDataSection:
@@ -106,13 +102,8 @@
 
     def __init__(self, doc: Drawing, entities: Optional[Iterable[Tags]] = None):
         self.doc = doc
-<<<<<<< HEAD
-        self.entities: List[AcDsData] = []
-        self.section_info: Tags = []
-=======
         self.entities: list[AcDsEntity] = []
         self.section_info = Tags()
->>>>>>> 37f81f79
         if entities is not None:
             self.load_tags(iter(entities))
 
