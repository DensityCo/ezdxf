
News
====

<<<<<<< HEAD
Version 0.15a0 - dev
--------------------
- NEW: linetype support for matplotlib drawing backend
- REMOVED: deprecated `DXFEntity.transform_to_wcs()` interface, 
  use `DXFEntity.transform(ucs.matrix)`
- REMOVED: deprecated `Hatch.edit_boundary()` context manager, 
  use `Hatch.paths` attribute
- REMOVED: deprecated `Hatch.get_gradient()` method,
  use `Hatch.gradient` attribute
- REMOVED: deprecated `Hatch.edit_gradient()` context manager,
  use `Hatch.gradient` attribute
- REMOVED: deprecated `Hatch.edit_pattern()` context manager,
  use `Hatch.pattern` attribute
- REMOVED: deprecated `Hatch.get_seed_points()` method,
  use `Hatch.seeds` attribute
- REMOVED: unnecessary argument `non_uniform_scaling` from `Insert.explode()`
- REMOVED: unnecessary argument `non_uniform_scaling` from 
  `Insert.virtual_entities()`
- REMOVED: deprecated `Spline.edit_data()` context manager,
  use `fit_points`, `control_points`, `knots`  and `weights` attributes

=======
Version 0.14.1 - dev
--------------------

- BUGFIX: MLEADER and MLEADERSTYLE min DXF version changed to R2000
>>>>>>> 9267e93c

Version 0.14 - 2020-09-12
-------------------------

- Release notes: https://ezdxf.mozman.at/release-v0-14.html
- NEW: DXF attribute setter validation, some special and undocumented Autodesk 
  table names may raise `ValueError()` exceptions, please report this table 
  names (layers, linetypes, styles, ...). DXF unicode notation "\U+xxxx" raises
  a `ValueError()` if used as resource names like layer name or text style names, 
  such files can only be loaded by the new `recover` module.
- NEW: `ezdxf.recover` module to load DXF Documents with structural flaws, see 
  [docs](https://ezdxf.mozman.at/docs/drawing/recover.html)
- NEW: All DXF loading functions accept an unicode decoding error handler: 
  "surrogateescape", "ignore" or "strict", see [docs](https://ezdxf.mozman.at/docs/drawing/recover.html) 
  of the `recover` module for more information.
- NEW: `addons.drawing.Frontend()` supports width attributes of LWPOLYLINE and 
  2D POLYLINE entities
- NEW: `TraceBuilder()` a render tool to generate quadrilaterals (TRACE, SOLID 
  or 3DFACE), from LWPOLYLINE or 2D POLYLINE with width information,
  see [docs](https://ezdxf.mozman.at/docs/render/trace.html)
- NEW: `Path()` a render tool for paths build of lines and cubic Bezier curves, 
  used for faster rendering of LWPOLYLINE, POLYLINE and SPLINE entities for 
  render back-ends, see [docs](https://ezdxf.mozman.at/docs/render/path.html)
- NEW: `drawing.matplotlib.qsave()` function, a simplified matplotlib export interface
- NEW: `Arc.construction_tool()` returns the 2D `ConstructionArc()`
- NEW: `Arc.apply_construction_tool()` apply parameters from `ConstructionArc()`
- NEW: `Leader.virtual_entities()` yields 'virtual' DXF primitives
- NEW: `Leader.explode()` explode LEADER as DXF primitives into target layout
- NEW: `LWPolyline.has_width` property is `True` if any width attribute is set
- NEW: `Polyline.has_width` property is `True` if any width attribute is set
- NEW: `Polyline.audit()` extended verify and repair support
- NEW: `Polyline.append_formatted_vertices()`, support for user defined point format
- NEW: `DXFVertex.format()` support for user defined point format 
- NEW: `Drawing.blocks.purge()` delete all unused blocks but protect modelspace-
  and paperspace layouts, special arrow blocks and DIMENSION and ACAD_TABLE 
  blocks in use, but see also warning in the 
  [docs](https://ezdxf.mozman.at/docs/sections/blocks.html)
- NEW: `Insert.explode()` support for MINSERT (multi insert)
- NEW: `Insert.virtual_entities()` support for MINSERT (multi insert)
- NEW: `Insert.mcount` property returns multi insert count
- NEW: `Insert.multi_insert()` yields a virtual INSERT entity for each grid 
  element of a MINSERT entity
- NEW: `Layout.add_wipeout()` interface to create WIPEOUT entities
- NEW: `Image.boundary_path_wcs()`, returns boundary path in WCS coordinates
- NEW: `Wipeout.boundary_path_wcs()`, returns boundary path in WCS coordinates
- NEW: `Wipeout.set_masking_area()`
- NEW: `BSpline.is_clamped` property is `True` for a clamped (open) B-spline
- NEW: `UCS.transform()` general transformation interface
- NEW: `Bezier4P.transform()` general transformation interface
- NEW: `Bezier4P.reverse()` returns object with reversed control point order
- NEW: `Bezier.transform()` general transformation interface
- NEW: `Bezier.reverse()` returns object with reversed control point order
- NEW: `has_clockwise_orientation(vertices)` returns `True` if the closed 
  polygon of 2D vertices has clockwise orientation
- NEW: `DXFEntity.new_extension_dict()`, create explicit a new extension dictionary
- NEW: `ezdxf.reorder`, support module to implement modified entities redraw order
- NEW: get DXF test file path from environment variable `EZDXF_TEST_FILES`, 
  imported automatically as `ezdxf.EZDXF_TEST_FILES`
- NEW: `arc_chord_length()` and `arc_segment_count()` tool functions in 
  `ezdxf.math`
- NEW: `Drawing.encode()` to encode unicode strings with correct encoding and 
  error handler
- NEW: `ezdxf.has_dxf_unicode()` to detect "\U+xxxx" encoded chars
- NEW: `ezdxf.decode_dxf_unicode()` to decode strings containing  
  "\U+xxxx" encoded chars, the new `recover` module decodes such strings 
  automatically.
- CHANGE: `DXFEntity.get_extension_dict()`, raises `AttributeError` if entity
  has no extension dictionary 
- CHANGE: `DXFEntity.has_extension_dict` is now a property not a method
- CHANGE: `linspace()` uses `Decimal()` for precise calculations, but still 
  returns an iterable of `float`
- CHANGE: `Drawing.blocks.delete_all_blocks()`, unsafe mode is disabled and 
  argument `safe` is deprecated, will be removed in v0.16
- CHANGE: Dictionary raise `DXFValueError` for adding invalid handles
- CHANGE: `BaseLayout.add_entity()` will bind entity automatically to doc/db if possible
- CHANGE: handle all layout names as case insensitive strings: `Model == MODEL`
- REMOVE: `option.check_entity_tag_structure`, entity check is done only in 
  recover mode
- REMOVE: `legacy_mode` in `ezdxf.read()` and `ezdxf.readfile()`, use the 
  `ezdxf.recover` module to load DXF Documents with structural flaws
- REMOVE: Alias `DXFEntity.drawing` use `DXFEntity.doc`
- REMOVE: `DXFEntity.entitydb`
- REMOVE: `DXFEntity.dxffactory`
- REMOVE: `DXFInvalidLayerName`, replaced by `DXFValueError` 
- REMOVE: `Image.get_boundary_path()`, replaced by property `Image.boundary_path` 
- REMOVE: `Image.get_image_def()`, replaced by property `Image.image_def` 
- REMOVE: `filter_stack` argument in `ezdxf.read()` and `ezdxf.readfile()` 
- BUGFIX: Set `non-constant-attribs` flag (2) in BLOCK at DXF export if non 
  constant ATTDEF entities are present.
- BUGFIX: DXF R2018 - `HATCH` extrusion vector (210) is mandatory?
- BUGFIX: Layout names are case insensitive; "MODEL" == "Model" 
- BUGFIX: Using "surrogateescape" error handler to preserve binary data in 
  ASCII DXF files. Prior versions of ezdxf corrupted this data by using the 
  "ignore" error handler; Example file with binary data in XRECORD is not valid 
  for TrueView 2020 - so binary data is maybe not allowed.

Version 0.13.1 - 2020-07-18
---------------------------

- Release notes: https://ezdxf.mozman.at/release-v0-13.html
- BUGFIX: remove white space from structure tags like `"SECTION "`
- BUGFIX: `MeshBuilder.from_polyface()` processing error of POLYMESH entities

Version 0.13 - 2020-07-04
-------------------------

- Release notes: https://ezdxf.mozman.at/release-v0-13.html
- NEW: general transformation interface: `DXFGraphic.transform(m)`, 
  transform entity by a transformation matrix `m` inplace
- NEW: specialized entity transformation interfaces:
    - `DXFGraphic.translate(dx, dy, dz)`
    - `DXFGraphic.scale(sx, sy, sz)`
    - `DXFGraphic.scale_uniform(s)`
    - `DXFGraphic.rotate_axis(axis, angle)`
    - `DXFGraphic.rotate_x(angle)`
    - `DXFGraphic.rotate_y(angle)`
    - `DXFGraphic.rotate_z(angle)`   
- NEW: [drawing](https://ezdxf.mozman.at/docs/addons/draw.html) add-on by Matt Broadway is a translation
  layer to send DXF data to a render backend, supported backends for now: 
  [matplotlib](https://pypi.org/project/matplotlib/) and [PyQt5](https://pypi.org/project/PyQt5/), both packages 
  are optional and not required to install _ezdxf_. 
- NEW: `DXFGraphic.unlink_from_layout()` to unlink entity from associated layout
- NEW: `Arc.angles(num)`, yields `num` angles from start- to end angle in counter clockwise order
- NEW: `Circle.to_ellipse()`, convert CIRCLE/ARC to ELLIPSE entity
- NEW: `Circle.to_spline()`, convert CIRCLE/ARC to SPLINE entity
- NEW: `Ellipse.params(num)`, yields `num` params from start- to end param in counter clockwise order
- NEW: `Ellipse.construction_tool()`, return ellipse data as `ConstructionEllipse()`
- NEW: `Ellipse.apply_construction_tool()`, apply `ConstructionEllipse()` data
- NEW: `Ellipse.to_spline()`, convert ELLIPSE to SPLINE entity 
- NEW: `Ellipse.from_arc()`, create a new ELLIPSE entity from CIRCLE or ARC entity (constructor)
- NEW: `Spline.construction_tool()`, return spline data as `ezdxf.math.BSpline()`
- NEW: `Spline.apply_construction_tool()`, apply `ezdxf.math.BSpline()` data
- NEW: `Spline.from_arc()`, create a new SPLINE entity from CIRCLE, ARC or ELLIPSE entity (constructor)
- NEW: `Hatch.set_pattern_scale()` to set scaling of pattern definition
- NEW: `Hatch.set_pattern_angle()` to set rotation angle of pattern definition
- NEW: `Hatch.paths.polyline_to_edge_path()` convert polyline paths with bulge values to edge paths with lines and arcs
- NEW: `Hatch.paths.arc_edges_to_ellipse_edges()` convert arc edges to ellipse edges
- NEW: `Hatch.paths.ellipse_edges_to_spline_edges()` convert ellipse edges to spline edges
- NEW: `Hatch.paths.all_to_spline_edges()` convert all curves to approximated spline edges
- NEW: `Hatch.paths.all_to_line_edges()` convert all curves to approximated line edges
- NEW: `Text.plain_text()` returns text content without formatting codes
- NEW: `ezdxf.math.ConstructionEllipse()`
- NEW: `ezdxf.math.linspace()` like `numpy.linspace()`
- NEW: `ezdxf.math.global_bspline_interpolation()` supports start- and end tangent constraints
- NEW: `ezdxf.math.estimate_tangents()` curve tangent estimator for given fit points
- NEW: `ezdxf.math.estimate_end_tangent_magnitude()` curve end tangent magnitude estimator for given fit points
- NEW: `ezdxf.math.rational_spline_from_arc()` returns a rational B-spline for a circular arc
- NEW: `ezdxf.math.rational_spline_from_ellipse()` returns a rational B-spline for an elliptic arc
- NEW: `ezdxf.math.local_cubic_bspline_interpolation()`
- NEW: `ezdxf.math.cubic_bezier_from_arc()` returns an approximation for a circular 2D arc by multiple cubic Bezier curves
- NEW: `ezdxf.math.cubic_bezier_from_ellipse()` returns an approximation for an elliptic arc by multiple cubic Bezier curves
- NEW: `ezdxf.math.cubic_bezier_interpolation()` returns an interpolation curve for arbitrary data points as multiple cubic Bezier curves
- NEW: `ezdxf.math.LUDecomposition` linear equation solver, for more linear algebra tools see module `ezdxf.math.linalg`
- NEW: `ezdxf.render.random_2d_path()` generate random 2D path for testing purpose
- NEW: `ezdxf.render.random_3d_path()` generate random 3D path for testing purpose
- NEW: `BSpline()` uses normalized knot vector for 'clamped' curves by default (open uniform knots)
- NEW: `BSpline.points()` compute multiple points
- NEW: `BSpline.derivative()` compute point and derivative up to n <= degree
- NEW: `BSpline.derivatives()` compute multiple points and derivatives up to n <= degree
- NEW: `BSpline.params()` return evenly spaced B-spline params from start- to end param
- NEW: `BSpline.reverse()` returns a new reversed B-spline
- NEW: `BSpline.from_arc()` B-spline from an arc, best approximation with a minimum number of control points
- NEW: `BSpline.from_ellipse()` B-spline from an ellipse, best approximation with a minimum number of control points
- NEW: `BSpline.from_fit_points()` B-spline from fit points 
- NEW: `BSpline.arc_approximation()` B-spline approximation from arc vertices as fit points
- NEW: `BSpline.ellipse_approximation()` B-spline approximation from ellipse vertices as fit points
- NEW: `BSpline.transform()` transform B-spline by transformation matrix inplace
- NEW: `BSpline.transform()` transform B-spline by transformation matrix inplace
- NEW: `BSpline.to_nurbs_python_curve()` and `BSpline.from_nurbs_python_curve()`, interface to 
  [NURBS-Python](https://github.com/orbingol/NURBS-Python), `NURBS-Python` is now a testing dependency
- NEW: `BSpline.bezier_decomposition()` decompose a non-rational B-spline into multiple Bezier curves 
- NEW: `BSpline.cubic_bezier_approximation()` approximate any B-spline by multiple cubic Bezier curves 
- NEW: `Bezier.points()` compute multiple points
- NEW: `Bezier.derivative()` compute point, 1st and 2nd derivative for one parameter
- NEW: `Bezier.derivatives()` compute point and derivative for multiple parameters
- CHANGE: `Hatch` full support for rotated patterns.
- CHANGE: `Hatch.set_pattern_definition()` added argument `angle` for pattern rotation. 
- CHANGE: `Hatch.path.add_arc` renamed argument `is_counter_clockwise` to `ccw`, type `bool` and `True` by default 
- CHANGE: `Hatch.path.add_ellipse` renamed argument `is_counter_clockwise` to `ccw`, type `bool` and `True` by default 
- CHANGE: renamed 2D `ConstructionXXX.move()` methods to `translate()`
- CHANGE: renamed old `Insert.scale()` to `Insert.set_scale()`, name conflict with transformation interface
- CHANGE: renamed `Spline.set_periodic()` to `Spline.set_closed()`
- CHANGE: renamed `Spline.set_periodic_rational()` to `Spline.set_closed_rational()`
- CHANGE: renamed `ezdxf.math.bspline_control_frame()` to `ezdxf.math.global_bspline_interpolation()`
- REMOVED: `ezdxf.math.Matrix33` class, `UCS` and `OCS` uses `Matrix44`for transformations  
- REMOVED: `ezdxf.math.BRCS` class and `Insert.brcs()`
- REMOVED: `ezdxf.math.ConstructionTool` base class
- REMOVED: `ezdxf.math.normalize_angle(angle)`, replace call by expression: `angle % math.tau`
- REMOVED: `ezdxf.math.DBSpline`, integrated as `BSpline.derivatives()`
- REMOVED: `ezdxf.math.DBSplineU`, integrated as `BSplineU.derivatives()`
- REMOVED: `ezdxf.math.DBSplineClosed`, integrated as `BSplineClosed.derivatives()`
- REMOVED: `ezdxf.math.DBezier`, integrated as `Bezier.derivatives()`
- REMOVED: `BaseLayout.add_spline_approx()`, incorrect and nobody noticed it - so it's not really needed, if required 
  use the `geomdl.fitting.approximate_curve()` function from the package 
  [NURBS-Python](https://github.com/orbingol/NURBS-Python), see example `using_nurbs_python.py`
- REMOVED: `ezdxf.math.bspline_control_frame_approx()`, incorrect and nobody noticed it - so it's not really needed 
- DEPRECATED: `DXFGraphic.transform_to_wcs(ucs)`, replace call by `DXFGraphic.transform(ucs.matrix)`
- DEPRECATED: `non_uniform_scaling` argument for `Insert.explode()`  
- DEPRECATED: `non_uniform_scaling` argument for `Insert.virtual_entities()`  
- DEPRECATED: getter and edit methods in `Hatch` for attributes `paths`, `gradient`, `pattern` and `seeds` 
- DEPRECATED: `Spline.edit_data()` all attributes accessible by properties
- BUGFIX: `ezdxf.math.intersection_ray_ray_3d()` 
- BUGFIX: `Spline.set_periodic()` created invalid data for BricsCAD - misleading information by Autodesk

Version 0.12.5 - 2020-06-05
---------------------------

- BUGFIX: DXF export error for hatches with rational spline edges

Version 0.12.4 - 2020-05-22
---------------------------

- BUGFIX: structure validator for XRECORD

Version 0.12.3 - 2020-05-16
---------------------------

- BUGFIX: DXF R2010+ requires zero length tag 97 for HATCH/SplineEdge if no fit points exist (vshu3000)
- BUGFIX: Export order of XDATA and embedded objects (vshu3000)
- BUGFIX: ATTRIB and ATTDEF did not load basic DXF attributes
- NEW: `BlockLayout()` properties `can_explode` and `scale_uniformly`
- NEW: `Hatch.remove_association()`

Version 0.12.2 - 2020-05-03
---------------------------

- BUGFIX: `XData.get()` now raises `DXFValueError` for not existing appids, like all other methods of the `XData()` class
- BUGFIX: `Layer.description` returns an empty string for unknown XDATA structure in `AcAecLayerStandard`
- BUGFIX: Initialize/Load `Hatch` edge coordinates as `Vec2()` objects
- BUGFIX: typo in 3 point angular dimension subclass marker (vshu3000)
- BUGFIX: HATCH/SplineEdge did export length tag 97 if no fit points exist, creates invalid DXF for AutoCAD/BricsCAD (vshu3000)  
- BUGFIX: Ellipse handling in `virtual_block_reference_entities()` (Matt Broadway)  

Version 0.12.1 - 2020-04-25
---------------------------

- BUGFIX: fixed uniform scaled ellipse handling in `explode.virtual_block_reference_entities()`
- BUGFIX: fixed crash caused by floating point inaccuracy in `Vector.angle_between()` (Matt Broadway)
- BUGFIX: fixed crash for axis transformation of nearly perpendicular ellipse axis
- BUGFIX: fixed `Hatch.has_critical_elements()`


Version 0.12 - 2020-04-12
-------------------------

- Release notes: https://ezdxf.mozman.at/release-v0-12.html
- NEW: `Insert.block()` returns associated `BlockLayout()` or `None` if block not exist or is an XREF
- NEW: `Insert.has_scaling` returns `True` if any axis scaling is applied
- NEW: `Insert.has_uniform_scaling` returns `True` if scaling is uniform in x-, y- and z-axis.
- NEW: `Insert.scale(factor)` set uniform scaling.
- NEW: `Insert.virtual_entities()` yields 'virtual' entities of a block reference (experimental)
- NEW: `Insert.explode()` explode block reference entities into target layout (experimental)
- NEW: `Insert.add_auto_attribs()` add ATTRIB entities defined as ATTDEF in the block layout and fill tags 
        with values defined by a `dict` (experimental)
- NEW: `LWPolyline.virtual_entities()` yields 'virtual' LINE and ARC entities
- NEW: `LWPolyline.explode()` explode LWPOLYLINE as LINE and ARC entities into target layout
- NEW: `Polyline.virtual_entities()` yields 'virtual' LINE, ARC or 3DFACE entities
- NEW: `Polyline.explode()` explode POLYLINE as LINE, ARC or 3DFACE entities into target layout
- NEW: `Dimension.virtual_entities()` yields 'virtual' DXF entities
- NEW: `Dimension.explode()` explode DIMENSION as basic DXF entities into target layout
- NEW: `Dimension.transform_to_wcs()` support for UCS based entity transformation
- NEW: `Dimension.override()` returns `DimStyleOverride()` object
- NEW: `Dimension.render()` render graphical representation as anonymous block
- NEW: `Block()` properties `is_anonymous`, `is_xref` and `is_xref_overlay`
- NEW: `R12FastStreamWriter.add_polyline_2d()`, add 2D POLYLINE with start width, end width and bulge value support
- NEW: `Ellipse.minor_axis` property returns minor axis as `Vector`
- NEW: Option `ezdxf.options.write_fixed_meta_data_for_testing`, writes always same timestamps and GUID
- NEW: Support for loading and exporting proxy graphic encoded as binary data, by default disabled
- NEW: `ezdxf.proxygraphic.ProxyGraphic()` class to examine binary encoded proxy graphic (Need more example data 
        for testing!)
- NEW: Get/set hyperlink for graphic entities
- NEW: `odafc` add-on to use an installed ODA File Converter for reading and writing DWG files
- NEW: Support for reading and writing Binary DXF files
- NEW: Binary DXF support for `r12writer` add-on
- CHANGE: `R12FastStreamWriter.add_polyline()`, add 3D POLYLINE only, closed flag support
- CHANGE: renamed `Insert.ucs()` to `Insert.brcs()` which now returns a `BRCS()` object
- CHANGE: `Polyline.close()`, `Polyline.m_close()` and `Polyline.n_close()` can set and **clear** closed state.
- BUGFIX: `Dimension.destroy()` should not not destroy associated anonymous block, because if DIMENSION is used in a 
          block, the anonymous block may be used by several block references
- BUGFIX: floating point precision error in `intersection_line_line_2d()`
- BUGFIX: attribute error in `Polyline.transform_to_wcs()` for 2d polylines
- BUGFIX: LWPOLYLINE was always exported with `const_width=0`
- BUGFIX: `Face3d.set_edge_visibility()` set inverted state (visible <-> invisible)
- BUGFIX: Load `AcDbEntity` group codes from base class

Version 0.11.2 - 2020-04-03
---------------------------

- BUGFIX: upgrade error from DXF R13/14 to R2000 

Version 0.11.1 - 2020-02-29
---------------------------

- NEW: `Meshbuilder.from_polyface()` to interface to `POLYFACE` and `POLYMESH` 
- NEW: `Meshbuilder.render_polyface()` create `POLYFACE` objects
- NEW: `MeshAverageVertexMerger()` an extended version of `MeshVertexMerger()`, location of merged vertices 
  is the average location of all vertices with the same key
- NEW: `ezdxf.addons.iterdxf` iterate over modelspace entities of really big DXF files (>1 GB) without loading 
  them into memory
- NEW: `ezdxf.addons.r12writer` supports `POLYFACE` and `POLYMESH` entities
- NEW: `Layout.add_foreign_entity()` copy/move **simple** entities from another DXF document or add unassigned
  DXF entities to a layout
- NEW: `MText.plain_text()` returns text content without formatting codes
- CHANGE: refactor Auditor() into a DXF document fixer, fixes will be applied automatically (work in progress)
- CHANGE: moved `r12writer` into `addons` subpackage
- CHANGE: moved `acadctb` into `addons` subpackage

Version 0.11 - 2020-02-15
-------------------------

- Release notes: https://ezdxf.mozman.at/release-v0-11.html
- Using standard git branches: 
  - `master`: development state
  - `stable`: latest stable release
- Requires Python 3.6
- NEW: `Dimension.get_measurement()` supports angular, angular3p and ordinate dimensions
- NEW: `Layout.add_radius_dim()` implemented
- NEW: shortcut calls `Layout.add_radius_dim_2p()` and `Layout.add_radius_dim_cra()`
- NEW: `Layout.add_diameter_dim()` implemented
- NEW: shortcut `Layout.add_diameter_dim_2p()`
- NEW: `Circle.vertices(angles)` yields vertices for iterable angles in WCS
- NEW: `Ellipse.vertices(params)` yields vertices for iterable params in WCS
- NEW: Arc properties `start_point` and `end_point` returns start- and end point of arc in WCS
- NEW: Ellipse properties `start_point` and `end_point` returns start- and end point of ellipse in WCS
- NEW: user defined point format support for 2d POLYLINE entities: 
  `add_polyline2d([(1, 2, 0.5), (3, 4, 0)], format='xyb')` 
- NEW: `Polyline.append_formatted_points()` with user defined point format support
- NEW: `Drawing.set_modelspace_vport(height, center)` set initial view/zoom location for the modelspace
- NEW: support for associating HATCH boundary paths to geometry entities
- NEW: `Drawing.output_encoding` returns required output encoding
- NEW: User Coordinate System (UCS) based entity transformation, allows to work with UCS coordinates, which are 
  simpler if the UCS is chosen wisely, and transform them later into WCS coordinates. Entities which have a 
  `transform_to_wcs(ucs)` method, automatically take advantage of the new UCS transformation methods, but not all entity 
  types are supported, embedded ACIS entities like 3DSOLID, REGION, SURFACE and so on, do not expose their geometry.
- NEW: `transform_to_wcs(ucs)` implemented for: 3DFACE, ARC, ATTDEF, ATTRIB, CIRCLE, ELLIPSE, HATCH, IMAGE, INSERT, 
  LEADER, LINE, LWPOLYLINE, MESH, MTEXT, POINT, POLYLINE, RAY, SHAPE, SOLID, SPLINE, TEXT, TRACE, XLINE
- NEW: `UCS.rotate(axis, angle)` returns a new UCS rotated around WCS vector `axis`
- NEW: `UCS.rotate_local_x(angle)` returns a new UCS rotated around local x-axis
- NEW: `UCS.rotate_local_y(angle)` returns a new UCS rotated around local y-axis
- NEW: `UCS.rotate_local_z(angle)` returns a new UCS rotated around local z-axis
- NEW: `UCS.copy()` returns a new copy of UCS
- NEW: `UCS.shift(delta)` shifts UCS inplace by vector `delta`
- NEW: `UCS.moveto(location)` set new UCS origin to `location` inplace
- NEW: `size` and `center` properties for bounding box classes
- NEW: `Insert.ucs()` returns an UCS placed in block reference `insert` location, UCS axis aligned to the block axis.
- NEW: `Insert.reset_transformation()` reset block reference location, rotation and extrusion vector.
- CHANGE: renamed `ezdxf.math.left_of_line` to `ezdxf.math.is_point_left_of_line` 
- NEW: `ezdxf.math.point_to_line_relation()` 2D function returns `-1` for left oft line, `+1` for right oif line , `0` on the line
- NEW: `ezdxf.math.is_point_on_line_2d()` test if 2D point is on 2D line 
- NEW: `ezdxf.math.distance_point_line_2d()` distance of 2D point from 2D line
- NEW: `ezdxf.math.is_point_in_polygon_2d()` test if 2D point is inside of a 2D polygon 
- NEW: `ezdxf.math.intersection_line_line_2d()` calculate intersection for 2D lines 
- NEW: `ezdxf.math.offset_vertices_2d()` calculate 2D offset vertices for a 2D polygon 
- NEW: `ezdxf.math.normal_vector_3p()` returns normal vector for 3 points
- NEW: `ezdxf.math.is_planar_face()` test if 3D face is planar
- NEW: `ezdxf.math.subdivide_face()` linear subdivision for 2D/3D faces/polygons 
- NEW: `ezdxf.math.intersection_ray_ray_3d()` calculate intersection for 3D rays 
- NEW: `ezdxf.math.Plane()` 3D plane construction tool 
- NEW: `ezdxf.render.MeshTransformer()` inplace mesh transformation class, subclass of `MeshBuilder()`
- NEW: `MeshBuilder.render()` added UCS support
- NEW: `MeshBuilder.render_normals()` render face normals as LINE entities, useful to check face orientation
- NEW: `ezdxf.render.forms.cone_2p()` create 3D cone mesh from two points
- NEW: `ezdxf.render.forms.cylinder_2p()` create 3D cylinder mesh from two points
- NEW: `ezdxf.render.forms.sphere()` create 3D sphere mesh
- NEW: `pycsg` add-on, a simple Constructive Solid Geometry (CSG) kernel created by Evan Wallace (Javascript) and 
  Tim Knip (Python)
- CHANGE: Changed predefined pattern scaling to BricsCAD and AutoCAD standard, set global option 
  `ezdxf.options.use_old_predefined_pattern_scaling` to True, to use the old pattern scaling before v0.11 
- CHANGE: removed `ezdxf.PATTERN` constant, use `PATTERN = ezdxf.pattern.load()` instead, set argument 
  `old_pattern=True` to use the old pattern scaling before v0.11
- CHANGE: `Table.key()` accepts only strings, therefore tables check `in` accepts also only strings 
  like `entity.dxf.name`
- NEW: load DXF comments from file (`ezdxf.comments.from_file`) or stream (`ezdxf.comments.from_stream`)
- BUGFIX: fixed incorrect HATCH pattern scaling
- BUGFIX: fixed base point calculation of aligned dimensions
- BUGFIX: fixed length extension line support for linear dimensions
- BUGFIX: `UCS.to_ocs_angle_deg()` and `UCS.to_ocs_angle_rad()`
- BUGFIX: check for unsupported DXF versions at `new()`
- BUGFIX: fixed dxf2src error for the HATCH entity
- BUGFIX: `is_point_left_of_line()` algorithm was incorrect
- BUGFIX: default `dimtxsty` is `Standard` if `options.default_dimension_text_style` is not defined
- BUGFIX: default arrows for minimal defined dimstyles are closed filled arrows  
- BUGFIX: use `Standard` as default for undefined dimension styles, e.g. `EZDXF` without setup  

Version 0.10.4 - 2020-01-31
---------------------------

- BUGFIX: height group code (40) for TEXT, ATTRIB and ATTDEF is mandatory

Version 0.10.3 - 2020-01-29
---------------------------

- BUGFIX: min DXF version for VISUALSTYLE object is R2000

Version 0.10.2 - 2019-10-05
---------------------------

- NEW: `Dimension.get_measurement()` returns the actual dimension measurement in WCS units, no scaling applied; angular 
  and ordinate dimension are not supported yet. 
- BUGFIX: ordinate dimension exports wrong feature location
- BUGFIX: `Hatch.set_pattern_fill()` did not set pattern scale, angle and double values

Version 0.10.1 - 2019-09-07
---------------------------

- BUGFIX: group code for header var $ACADMAINTVER is 90 for DXF R2018+ and 70 for previous DXF versions. This is a 
  critical bug because AutoCAD 2012/2013 (and possibly earlier versions) will not open DXF files with the new group 
  code 90 for header variable $ACADMAINTVER.
 
Version 0.10 - 2019-09-01
-------------------------

- Release notes: https://ezdxf.mozman.at/release-v0-10.html
- unified entity system for all DXF versions
- saving as later DXF version than the source DXF version is possible, but maybe data loss if saving as an older DXF 
  version than source DXF version (_ezdxf_ is not a DXF converter)
- templates no more needed and removed from package
- CHANGE: `DXFEntity`
    - renamed `DXFEntity.drawing` to `DXFEntity.doc`
    - `DXFEntity.get_xdata()` keyword `xdata_tag` renamed to `tags`
    - `DXFEntity.set_xdata()` keyword `xdata_tag` renamed to `tags`
    - renamed `DXFEntity.remove_reactor_handle()` renamed to `DXFEntity.discard_reactor_handle()`
    - `DXFEntity.get_extension_dict()` returns `ExtensionDict` object instead of the raw DICTIONARY object
    - renamed `DXFEntity.supports_dxf_attrib()` to `DXFEntity.is_supported_dxf_attrib()`
    - renamed `DXFEntity.dxf_attrib_exists()` to `DXFEntity.has_dxf_attrib()`
- CHANGE: `Layer` entity
    - removed `Layer.dxf.line_weight` as synonym for `Layer.dxf.lineweight`
    - renamed `Layer.dxf.plot_style_name` to `Layer.dxf.plotstyle_handle` 
    - renamed `Layer.dxf.material` to `Layer.dxf.material_handle` 
- CHANGE: same treatment of `Viewport` entity for all DXF versions
- CHANGE: `Polyline.vertices()` is now an attribute `Polyline.vertices`, implemented as regular Python list.
- CHANGE: `Insert.attribs()` is now an attribute `Insert.attribs`, implemented as regular Python list.
- CHANGE: renamed `Viewport.dxf.center_point` to `Viewport.dxf.center` 
- CHANGE: renamed `Viewport.dxf.target_point` to `Viewport.dxf.target`
- CHANGE: direct access to hatch paths (`Hatch.paths`), pattern (`Hatch.pattern`) and gradient (`Hatch.gradient`), 
          context manager to edit this data is not needed anymore, but still available for backward compatibility  
- CHANGE: Options
    - removed `template_dir`, no more needed
    - new `log_unprocessed_tags` to log unprocessed (unknown) DXF tags 
- CHANGE: `Dimension()` removes associated anonymous dimension block at deletion
- CHANGE: safe block deletion protects not explicit referenced blocks like anonymous dimension blocks and arrow blocks
- CHANGE: `Importer` add-on rewritten, API incompatible to previous ezdxf versions, but previous implementation was 
          already broken 
- CHANGE: moved `add_attdef()` to generic layout interface, adding ATTDEF to model- and paperspace is possible
- CHANGE: entity query - exclude DXF types from `'*'` search, by appending type name with a preceding '!' e.g. query for 
  all entities except LINE = `"* !LINE"`
- CHANGE: entity query - removed regular expression support for type name match
- CHANGE: integration of `MTextData` methods into `MText`
- CHANGE: removed  `edit_data`, `get_text`, `set_text` methods from `MText`
- restructured package, module and test file organization
- NEW: support for `Layer.dxf.true_color` and `Layer.dxf.transparency` attributes (DXF R2004+, undocumented)
- NEW: `Layer.rgb`, `Layer.color`, `Layer.description` and `Layer.transparency` properties
- NEW: renaming a `Layer` also renames references to this layer, but use with care
- NEW: support for adding LEADER entities
- NEW: `Dimension.get_geometry_block()`, returns the associated anonymous dimension block or `None`
- NEW: `EntityQuery()` got `first` and `last` properties, to get first or last entity or `None` if query result is empty
- NEW: added `ngon()`, `star()` and `gear()` to `ezdxf.render.forms`
- NEW: Source code generator to create Python source code from DXF entities, to recreate this entities by _ezdxf_. 
  This tool creates only simple structures as a useful starting point for parametric DXF entity creation from existing 
  DXF files. Not all DXF entities are supported!
- NEW: support for named plot style files (STB)
- NEW: can open converted Gerber DXF files tagged as "Version 1.0, Gerber Technology."
- BUGFIX: fixed MTEXT and GEODATA text splitting errors (do not split at '^')
- BUGFIX: fixed some subclass errors, mostly DXF reference errors
- BUGFIX: VERTEX entity inherit `owner` and `linetype` attribute from POLYLINE entity
- BUGFIX: MTEXT - replacement of `\n` by `\P` at DXF export to avoid invalid DXF files.
- tested with CPython 3.8
- removed batch files (.bat) for testing, use `tox` command instead

Version 0.9 - 2019-02-24
------------------------

- Release notes: https://ezdxf.mozman.at/release-v0-9.html
- IMPORTANT: Python 2 support REMOVED, if Python 2 support needed: add `ezdxf<0.9` to your `requirements.txt` 
- NEW: testing on Manjaro Linux in a VM by tox
- CHANGE: converted NEWS.rst to NEWS.md and README.rst to README.md  
- CHANGE: moved `Importer()` from `ezdxf.tools` to `ezdxf.addons` - internal structures of modern DXF files are too complex
  and too undocumented to support importing data in a reliable way - using `Importer()` may corrupt your DXF files or just 
  don't work!
- NEW: type annotations to core package and add-ons.
- NEW: argument `setup` in `ezdxf.new('R12', setup=True)` to setup default line types, text styles and dimension styles, 
  this feature is disabled by default.
- NEW: Duplicate table entries: `dwg.styles.duplicate_entry('OpenSans', new_name='OpenSansNew')`, this works for 
  all tables, but is intended to duplicate STYLES and DIMSTYLES.
- CHANGED: replaced proprietary fonts in style declarations by open source fonts
- NEW: open source fonts to download https://github.com/mozman/ezdxf/tree/master/fonts
- __OpenSansCondensed-Light__ font used for default dimension styles
- NEW: subpackage `ezdxf.render`, because of DIMENSION rendering
- NEW: support for AutoCAD standard arrows
- NEW: support for creating linear DIMENSION entities
- NEW: background color support for MTEXT
- CHANGE: DXF template cleanup, removed non standard text styles, dimension styles, layers and blocks
- CHANGE: text style STANDARD uses `txt` font 
- CHANGE: renamed subpackage `ezdxf.algebra` to `ezdxf.math`
- CHANGE: moved `addons.curves` to `render.curves`
- CHANGE: moved `addons.mesh` to `render.mesh`
- CHANGE: moved `addons.r12spline` to `render.r12spline`
- CHANGE: moved `addons.forms` to `render.forms`
- CHANGE: renamed construction helper classes into Construction...()
  - `Ray2D()` renamed to `ConstructionRay()`
  - `Circle()` renamed to `ConstructionCircle()`
  - `Arc()` renamed to `ConstructionArc()`
- NEW: construction tools `ConstructionLine()` and `ConstructionBox()`
- REMOVED: `almost_equal` use `math.isclose`
- REMOVED: `almost_equal_points` use `ezdxf.math.is_close_points`
- BUGFIX: closed LWPOLYLINE did not work in AutoCAD (tag order matters), introduced with v0.8.9 packed data structure
- BUGFIX: `UCS.to_ocs_angle_deg()` corrected

Version 0.8.9 - 2018-11-28
--------------------------

- Release notes: https://ezdxf.mozman.at/release-v0-8-9.html
- IMPORTANT: Python 2 support will be dropped in ezdxf v0.9.0, because Python 2 support get more and more annoying.
- CHANGE: refactoring of internal tag representation for a smaller memory footprint, but with some speed penalty
- NEW: packed data for LWPOLYLINE points, faster `__getitem__`;  added `__setitem__`, `__delitem__`, `insert()` and 
  `append()` methods; renamed `discard_points()` in `clear()`; removed `get_rstrip_points()` and ctx manager 
  `rstrip_points()`; user defined point format;
- NEW: packed data for SPLINE, knots, weights, fit- and control points are stored as `array.array()`;
  `Spline.get_knot_values()`, `Spline.get_weights()`, `Spline.get_control_points()` and `Spline.get_fit_points()` are 
  deprecated, direct access to this attributes by `Spline.knot_values`, `Spline.weights`, `Spline.control_points` and 
  `Spline.fit_points`, all attributes with a list-like interface. Knot, control point and fit point counter updated 
  automatically, therefore counters are read only now.
- NEW: packed data for MESH, vertices, faces, edges and edge crease values stored as `array.array()`, high level interface unchanged
- NEW: `Drawing.layouts_and_blocks()`, iterate over all layouts (mode space and paper space) and all block definitions.
- NEW: `Drawing.chain_layouts_and_blocks()`, chain entity spaces of all layouts and blocks. Yields an iterator for all
  entities in all layouts and blocks
- NEW: `Drawing.query()`, entity query over all layouts and blocks
- NEW: `Drawing.groupby()`, groups DXF entities of all layouts and blocks by an DXF attribute or a key function
- NEW: `Layout.set_redraw_order()` and `Layout.get_redraw_order()`, to change redraw order of entities in model space and
  paper space layouts
- NEW: `BlockLayout.is_layout_block`, `True` if block is a model space or paper space block definition
- NEW: `ezdxf.algebra.Arc` helper class to create arcs from 2 points and an angle or radius, or from 3 points
- NEW: `ezdxf.algebra.Arc.add_to_layout()` with UCS support to create 3D arcs
- NEW: rename paper space layouts by `Drawing.layouts.rename(old_name, new_name)`
- NEW: Basic support for embedded objects (new in AutoCAD 2018), ezdxf reads and writes the embedded data as it is,
  no interpretation no modification, just enough to not break DXF files with embedded objects at saving.
- CHANGE: `Drawing.blocks.delete_block(name, safe=True)`, new parameter save, check if block is still referenced
  (raises `DXFValueError`)
- CHANGE: `Drawing.blocks.delete_all_blocks(safe=True)`, if parameter safe is `True`, do not delete blocks that are still referenced
- BUGFIX: invalid CLASS definition for DXF version R2000 (AC1015) fixed, bug was only triggered at upgrading from R13/R14 to R2000
- BUGFIX: fixed broken `Viewport.AcDbViewport` property
- __BASIC__ read support for many missing DXF entities/objects

    - ACAD_PROXY_GRAPHIC
    - HELIX
    - LEADER
    - LIGHT
    - MLEADER (incomplete)
    - MLINE (incomplete)
    - OLEFRAME
    - OLE2FRAME
    - SECTION
    - TABLE (incomplete)
    - TOLERANCE
    - WIPEOUT
    - ACAD_PROXY_OBJECT
    - DATATABLE
    - DICTIONARYVAR
    - DIMASSOC
    - FIELD (incomplete)
    - FIELDLIST (not documented by Autodesk)
    - IDBUFFER
    - LAYER_FILTER
    - MATERIAL
    - MLEADERSTYLE
    - MLINESTYLE
    - SORTENTSTABLE
    - SUN
    - SUNSTUDY (incomplete) (no real world DXF files with SUNSTUDY for testing available)
    - TABLESTYLE (incomplete)
    - VBA_PROJECT (no real world DXF files with embedded VBA for testing available)
    - VISUALSTYLE
    - WIPEOUTVARIABLES
    - for all unsupported entities/objects exist only raw DXF tag support

Version 0.8.8 - 2018-04-02
--------------------------

- Release notes: https://ezdxf.mozman.at/release-v0-8-8.html
- NEW: read/write support for GEODATA entity
- NEW: read/(limited)write support for SURFACE, EXTRUDEDSURFACE, REVOLVEDSURFACE, LOFTEDSURFACE and SWEPTSURFACE entity
- NEW: support for extension dictionaries
- NEW: `add_spline_control_frame()`, create and add B-spline control frame from fit points
- NEW: `add_spline_approx()`, approximate B-spline by a reduced count of control points
- NEW: `ezdxf.setup_linetypes(dwg)`, setup standard line types
- NEW: `ezdxf.setup_styles(dwg)`, setup standard text styles
- NEW: `LWPolyline.vertices()` yields all points as `(x, y)` tuples in OCS, `LWPolyline.dxf.elevation` is the z-axis value
- NEW: `LWPolyline.vertices_in_wcs()` yields all points as `(x, y, z)` tuples in WCS
- NEW: basic `__str__()`  and `__repr__()` support for DXF entities, returns just DXF type and handle
- NEW: bulge related function in module `ezdxf.algebra.bulge`
- NEW: Object Coordinate System support by `DXFEntity.ocs()` and `OCS()` class in module ezdxf.algebra
- NEW: User Coordinate System support by `UCS()` class in module `ezdxf.algebra`
- CHANGE: `DXFEntity.set_app_data()` and `Entity.set_xdata` accept also list of tuples as tags, `DXFTag()` is not required
- BUGFIX: entity structure validator excepts group code >= 1000 before XDATA section (used in AutoCAD Civil 3D and AutoCAD Map 3D)

Version 0.8.7 - 2018-03-04
--------------------------

- Release notes: https://ezdxf.mozman.at/release-v0-8-7.html
- NEW: entity.get_layout() returns layout in which entity resides or None if unassigned
- NEW: copy any DXF entity by entity.copy() without associated layout, add copy to any layout you want, by
  layout.add_entity().
- NEW: copy entity to another layout by entity.copy_to_layout(layout)
- NEW: move entity from actual layout to another layout by entity.move_to_layout(layout)
- NEW: support for splines by control points: add_open_spline(), add_closed_spline(), add_rational_spline(),
  add_closed_rational_spline()
- NEW: bspline_control_frame() calculates B-spline control points from fit points, but not the same as AutoCAD
- NEW: R12Spline add-on, 2d B-spline with control frame support by AutoCAD, but curve is just an approximated POLYLINE
- NEW: added entity.get_flag_state() and entity.set_flag_state() for easy access to binary coded flags
- NEW: set new $FINGERPRINTGUID for new drawings
- NEW: set new $VERSIONGUID on saving a drawing
- NEW: improved IMAGE support, by adding RASTERVARIABLES entity, use Drawing.set_raster_variables(frame, quality, units)
- BUGFIX: closing user defined image boundary path automatically, else AutoCAD crashes

Version 0.8.6 - 2018-02-17
--------------------------

- Release notes: https://ezdxf.mozman.at/release-v0-8-6.html
- NEW: ezdxf project website: https://ezdxf.mozman.at/
- CHANGE: create all missing tables of the TABLES sections for DXF R12
- BUGFIX: entities on new layouts will be saved
- NEW: Layout.page_setup() and correct 'main' viewport for DXF R2000+; For DXF R12 page_setup() exists, but does not
  provide useful results. Page setup for DXF R12 is still a mystery to me.
- NEW: Table(), MText(), Ellipse(), Spline(), Bezier(), Clothoid(), LinearDimension(), RadialDimension(),
  ArcDimension() and AngularDimension() composite objects from dxfwrite as add-ons, these add-ons support DXF R12
- NEW: geometry builder as add-ons: MeshBuilder(), MeshVertexMerger(), MengerSponge(), SierpinskyPyramid(), these
  add-ons require DXF R2000+ (MESH entity)
- BUGFIX: fixed invalid implementation of context manager for r12writer

Version 0.8.5 - 2018-01-28
--------------------------

- Release notes: https://ezdxf.mozman.at/release-v0-8-5.html
- CHANGE: block names are case insensitive 'TEST' == 'Test' (like AutoCAD)
- CHANGE: table entry (layer, linetype, style, dimstyle, ...) names are case insensitive 'TEST' == 'Test' (like AutoCAD)
- CHANGE: raises DXFInvalidLayerName() for invalid characters in layer names: <>/\":;?*|=`
- CHANGE: audit process rewritten
- CHANGE: skip all comments, group code 999
- CHANGE: removed compression for unused sections (THUMBNAILSECTION, ACDSDATA)
- NEW: write DXF R12 files without handles: set dwg.header['$HANDLING']=0, default value is 1
- added subclass marker filter for R12 and prior files in legacy_mode=True (required for malformed DXF files)
- removed special check for Leica Disto Unit files, use readfile(filename, legacy_mode=True) (malformed DXF R12 file,
  see previous point)

Version 0.8.4 - 2018-01-14
--------------------------

- Release notes: https://ezdxf.mozman.at/release-v0-8-4.html
- NEW: Support for complex line types with text or shapes
- NEW: DXF file structure validator at SECTION level, tags outside of sections will be removed
- NEW: Basic read support for DIMENSION
- CHANGE: improved exception management, in the future ezdxf should only raise exceptions inherited from DXFError for
  DXF related errors, previous exception classes still work

    - DXFValueError(DXFError, ValueError)
    - DXFKeyError(DXFError, KeyError)
    - DXFAttributeError(DXFError, AttributeError)
    - DXFIndexError(DXFError, IndexError)
    - DXFTableEntryError(DXFValueError)

- speedup low level tag reader around 5%, and speedup tag compiler around 5%

Version 0.8.3 - 2018-01-02
--------------------------

- CHANGE: Lwpolyline - suppress yielding z coordinates if they exists (DXFStructureError: z coordinates are not defined in the DXF standard)
- NEW: setup creates a script called 'dxfpp' (DXF Pretty Printer) in the Python script folder
- NEW: basic support for DXF format AC1032 introduced by AutoCAD 2018
- NEW: ezdxf use logging and writes all logs to a logger called 'ezdxf'. Logging setup is the domain of the application!
- NEW: warns about multiple block definitions with the same name in a DXF file. (DXFStructureError)
- NEW: legacy_mode parameter in ezdxf.read() and ezdxf.readfile(): tries do fix coordinate order in LINE
  entities (10, 11, 20, 21) by the cost of around 5% overall speed penalty at DXF file loading

Version 0.8.2 - 2017-05-01
--------------------------

- NEW: Insert.delete_attrib(tag) - delete ATTRIB entities from the INSERT entity
- NEW: Insert.delete_all_attribs() - delete all ATTRIB entities from the INSERT entity
- BUGFIX: setting attribs_follow=1 at INSERT entity before adding an attribute entity works

Version 0.8.1 - 2017-04-06
--------------------------

- NEW: added support for constant ATTRIB/ATTDEF to the INSERT (block reference) entity
- NEW: added ATTDEF management methods to BlockLayout (has_attdef, get_attdef, get_attdef_text)
- NEW: added (read/write) properties to ATTDEF/ATTRIB for setting flags (is_const, is_invisible, is_verify, is_preset)

Version 0.8.0 - 2017-03-28
--------------------------

- added groupby(dxfattrib='', key=None) entity query function, it is supported by all layouts and the query result
  container: Returns a dict, where entities are grouped by a dxfattrib or the result of a key function.
- added ezdxf.audit() for DXF error checking for drawings created by ezdxf - but not very capable yet
- dxfattribs in factory functions like add_line(dxfattribs=...), now are copied internally and stay unchanged, so they
  can be reused multiple times without getting modified by ezdxf.
- removed deprecated Drawing.create_layout() -> Drawing.new_layout()
- removed deprecated Layouts.create() -> Layout.new()
- removed deprecated Table.create() -> Table.new()
- removed deprecated DXFGroupTable.add() -> DXFGroupTable.new()
- BUGFIX in EntityQuery.extend()

Version 0.7.9 - 2017-01-31
--------------------------

- BUGFIX: lost data if model space and active layout are called \*MODEL_SPACE and \*PAPER_SPACE

Version 0.7.8 - 2017-01-22
--------------------------

- BUGFIX: HATCH accepts SplineEdges without defined fit points
- BUGFIX: fixed universal line ending problem in ZipReader()
- Moved repository to GitHub: https://github.com/mozman/ezdxf.git

Version 0.7.7 - 2016-10-22
--------------------------

- NEW: repairs malformed Leica Disto DXF R12 files, ezdxf saves a valid DXF R12 file.
- NEW: added Layout.unlink(entity) method: unlinks an entity from layout but does not delete entity from the drawing database.
- NEW: added Drawing.add_xref_def(filename, name) for adding external reference definitions
- CHANGE: renamed parameters for EdgePath.add_ellipse() - major_axis_vector -> major_axis; minor_axis_length -> ratio
  to be consistent to the ELLIPSE entity
- UPDATE: Entity.tags.new_xdata() and Entity.tags.set_xdata() accept tuples as tags, no import of DXFTag required
- UPDATE: EntityQuery to support both 'single' and "double" quoted strings - Harrison Katz <harrison@neadwerx.com>
- improved DXF R13/R14 compatibility

Version 0.7.6 - 2016-04-16
--------------------------

* NEW: r12writer.py - a fast and simple DXF R12 file/stream writer. Supports only LINE, CIRCLE, ARC, TEXT, POINT,
  SOLID, 3DFACE and POLYLINE. The module can be used without ezdxf.
* NEW: Get/Set extended data on DXF entity level, add and retrieve your own data to DXF entities
* NEW: Get/Set app data on DXF entity level (not important for high level users)
* NEW: Get/Set/Append/Remove reactors on DXF entity level (not important for high level users)
* CHANGE: using reactors in PdfDefinition for well defined UNDERLAY entities
* CHANGE: using reactors and IMAGEDEF_REACTOR for well defined IMAGE entities
* BUGFIX: default name=None in add_image_def()

Version 0.7.5 - 2016-04-03
--------------------------

* NEW: Drawing.acad_release property - AutoCAD release number for the drawing DXF version like 'R12' or 'R2000'
* NEW: support for PDFUNDERLAY, DWFUNDERLAY and DGNUNDERLAY entities
* BUGFIX: fixed broken layout setup in repair routine
* BUGFIX: support for utf-8 encoding on saving, DXF R2007 and later is saved with UTF-8 encoding
* CHANGE: Drawing.add_image_def(filename, size_in_pixel, name=None), renamed key to name and set name=None for auto-generated internal image name
* CHANGE: argument order of Layout.add_image(image_def, insert, size_in_units, rotation=0., dxfattribs=None)

Version 0.7.4 - 2016-03-13
--------------------------

* NEW: support for DXF entity IMAGE (work in progress)
* NEW: preserve leading file comments (tag code 999)
* NEW: writes saving and upgrading comments when saving DXF files; avoid this behavior by setting options.store_comments = False
* NEW: ezdxf.new() accepts the AutoCAD release name as DXF version string e.g. ezdxf.new('R12') or R2000, R2004, R2007, ...
* NEW: integrated acadctb.py module from my dxfwrite package to read/write AutoCAD .ctb config files; no docs so far
* CHANGE: renamed Drawing.groups.add() to new() for consistent name schema for adding new items to tables (public interface)
* CHANGE: renamed Drawing.<tablename>.create() to new() for consistent name schema for adding new items to tables,
  this applies to all tables: layers, styles, dimstyles, appids, views, viewports, ucs, block_records. (public interface)
* CHANGE: renamed Layouts.create() to new() for consistent name schema for adding new items to tables (internal interface)
* CHANGE: renamed Drawing.create_layout() to new_layout() for consistent name schema for adding new items (public interface)
* CHANGE: renamed factory method <layout>.add_3Dface() to add_3dface()
* REMOVED: logging and debugging options
* BUGFIX: fixed attribute definition for align_point in DXF entity ATTRIB (AC1015 and newer)
* Cleanup DXF template files AC1015 - AC1027, file size goes down from >60kb to ~20kb

Version 0.7.3 - 2016-03-06
--------------------------

* Quick bugfix release, because ezdxf 0.7.2 can damage DXF R12 files when saving!!!
* NEW: improved DXF R13/R14 compatibility
* BUGFIX: create CLASSES section only for DXF versions newer than R12 (AC1009)
* TEST: converted a bunch of R8 (AC1003) files to R12 (AC1009), AutoCAD didn't complain
* TEST: converted a bunch of R13 (AC1012) files to R2000 (AC1015), AutoCAD did not complain
* TEST: converted a bunch of R14 (AC1014) files to R2000 (AC1015), AutoCAD did not complain

Version 0.7.2 - 2016-03-05
--------------------------

* NEW: reads DXF R13/R14 and saves content as R2000 (AC1015) - experimental feature, because of the lack of test data
* NEW: added support for common DXF attribute line weight
* NEW: POLYLINE, POLYMESH - added properties is_closed, is_m_closed, is_n_closed
* BUGFIX: MeshData.optimize() - corrected wrong vertex optimization
* BUGFIX: can open DXF files without existing layout management table
* BUGFIX: restore module structure ezdxf.const

Version 0.7.1 - 2016-02-21
--------------------------

* Supported/Tested Python versions: CPython 2.7, 3.4, 3.5, pypy 4.0.1 and pypy3 2.4.0
* NEW: read legacy DXF versions older than AC1009 (DXF R12) and saves it as DXF version AC1009.
* NEW: added methods is_frozen(), freeze(), thaw() to class Layer()
* NEW: full support for DXF entity ELLIPSE (added add_ellipse() method)
* NEW: MESH data editor - implemented add_face(vertices), add_edge(vertices), optimize(precision=6) methods
* BUGFIX: creating entities on layouts works
* BUGFIX: entity ATTRIB - fixed halign attribute definition
* CHANGE: POLYLINE (POLYFACE, POLYMESH) - on layer change also change layer of associated VERTEX entities

Version 0.7.0 - 2015-11-26
--------------------------

* Supported Python versions: CPython 2.7, 3.4, pypy 2.6.1 and pypy3 2.4.0
* NEW: support for DXF entity HATCH (solid fill, gradient fill and pattern fill), pattern fill with background color supported
* NEW: support for DXF entity GROUP
* NEW: VIEWPORT entity, but creating new viewports does not work as expected - just for reading purpose.
* NEW: support for new common DXF attributes in AC1018 (AutoCAD 2004): true_color, color_name, transparency
* NEW: support for new common DXF attributes in AC1021 (AutoCAD 2007): shadow_mode
* NEW: extended custom vars interface
* NEW: dxf2html - added support for custom properties in the header section
* NEW: query() supports case insensitive attribute queries by appending an 'i' to the query string, e.g. '\*[layer=="construction"]i'
* NEW: Drawing.cleanup() - call before saving the drawing but only if necessary, the process could take a while.
* BUGFIX: query parser couldn't handle attribute names containing '_'
* CHANGE: renamed dxf2html to pp (pretty printer), usage: py -m ezdxf.pp yourfile.dxf (generates yourfile.html in the same folder)
* CHANGE: cleanup file structure

Version 0.6.5 - 2015-02-27
--------------------------

* BUGFIX: custom properties in header section written after $LASTSAVEDBY tag - the only way AutoCAD accepts custom tags

Version 0.6.4 - 2015-02-27
--------------------------

* NEW: Support for custom properties in the header section - Drawing.header.custom_vars - but so far AutoCAD ignores
  new created custom properties by ezdxf- I don't know why.
* BUGFIX: wrong DXF subclass for Arc.extrusion (error in DXF Standard)
* BUGFIX: added missing support files for dxf2html

Version 0.6.3 - 2014-09-10
--------------------------

* Beta status
* BUGFIX: Text.get_pos() - dxf attribute error "alignpoint"

Version 0.6.2 - 2014-05-09
--------------------------

* Beta status
* NEW: set ``ezdxf.options.compress_default_chunks = True`` to compress unnecessary Sections (like THUMBNAILIMAGE) in
  memory with zlib
* NEW: Drawing.compress_binary_data() - compresses binary data (mostly code 310) in memory with zlib or set
  ``ezdxf.options.compress_binary_data = True`` to compress binary data of every drawing you open.
* NEW: support for MESH entity
* NEW: support for BODY, 3DSOLID and REGION entity, you get the ACIS data
* CHANGE: Spline() - removed context managers fit_points(), control_points(), knot_values() and weights() and added a
  general context_manager edit_data(), similar to Mesh.edit_data() - unified API
* CHANGE: MText.buffer() -> MText.edit_data() - unified API (MText.buffer() still exists as alias)
* CHANGE: refactored internal structure - only two DXF factories remaining:
    - LegacyDXFFactory() for AC1009 (DXF12) drawings
    - ModernDXFFactory() for newer DXF versions except DXF13/14.
* BUGFIX: LWPolyline.get_rstrip_point() removed also x- and y-coords if zero
* BUGFIX: opens DXF12 files without handles again
* BUGFIX: opens DXF12 files with HEADER section but without $ACADVER set

Version 0.6.1 - 2014-05-02
--------------------------

* Beta status
* NEW: create new layouts - Drawing.create_layout(name, dxfattribs=None)
* NEW: delete layouts - Drawing.delete_layout(name)
* NEW: delete blocks - Drawing.blocks.delete_block(name)
* NEW: read DXF files from zip archives (its slow).
* CHANGE: LWPolyline returns always 5-tuples (x, y, start_width, end_width, bulge). start_width, end_width and bulge
  is 0 if not present.
* NEW: LWPolyline.get_rstrip_points() -> generates points without appending zeros.
* NEW: LWPolyline.rstrip_points() -> context manager for points without appending zeros.
* BUGFIX: fixed handle creation bug for DXF12 files without handles, a code 5/105 issue
* BUGFIX: accept floats as int (thanks to ProE)
* BUGFIX: accept entities without owner tag (thanks to ProE)
* improved dxf2html; creates a more readable HTML file; usage: python -m ezdxf.dxf2html filename.dxf

Version 0.6.0 - 2014-04-25
--------------------------

* Beta status
* Supported Python versions: CPython 2.7, 3.4 and pypy 2.2.1
* Refactoring of internal structures
* CHANGE: appended entities like VERTEX for POLYLINE and ATTRIB for INSERT are linked to the main entity and do
  not appear in layouts, model space or blocks (modelspace.query('VERTEX') is always an empty list).
* CHANGE: refactoring of the internal 2D/3D point representation for reduced memory footprint
* faster unittests
* BUGFIX: opens minimalistic DXF12 files
* BUGFIX: support for POLYLINE new (but undocumented) subclass names: AcDbPolyFaceMesh, AcDbPolygonMesh
* BUGFIX: support for VERTEX new (but undocumented) subclass names: AcDbFaceRecord, AcDbPolyFaceMeshVertex,
  AcDbPolygonMeshVertex, AcDb3dPolylineVertex
* CHANGE: Polyline.get_mode() returns new names: AcDb2dPolyline, AcDb3dPolyline, AcDbPolyFaceMesh, AcDbPolygonMesh
* CHANGE: separated layout spaces - each layout has its own entity space

Version 0.5.2 - 2014-04-15
--------------------------

* Beta status
* Supported Python versions: CPython 2.7, 3.3, 3.4 and pypy 2.2.1
* BUGFIX: ATTRIB definition error for AC1015 and later (error in DXF specs)
* BUGFIX: entity.dxf_attrib_exists() returned True for unset attribs with defined DXF default values
* BUGFIX: layout.delete_entity() didn't delete following data entities for INSERT (ATTRIB) & POLYLINE (VERTEX)
* NEW: delete all entities from layout/block/entities section
* cleanup DXF template files

Version 0.5.1 - 2014-04-14
--------------------------

* Beta status
* Supported Python versions: CPython 2.7, 3.3, 3.4 and pypy 2.2.1
* BUGFIX: restore Python 2 compatibility (has no list.clear() method); 
  test launcher did not run tests in sub-folders, because of missing 
  __init__.py files

Version 0.5.0 - 2014-04-13
--------------------------

* Beta status
* BUGFIX: Drawing.get_layout_setter() - did not work with entities without DXF attribute *paperspace*
* NEW: default values for DXF attributes as defined in the DXF standard, this allows usage of optional DXF attributes
  (with defined default values) without check of presence, like *entity.dxf.paperspace*.
* NEW: DXF entities SHAPE, RAY, XLINE, SPLINE
* NEW: delete entities from layout/block
* CHANGE: entity 3DFACE requires 3D coordinates (created by add_3Dface())
* CHANGE: LWPolyline all methods return points as (x, y, [start_width, [end_width, [bulge]]]) tuples
* updated docs

Version 0.4.2 - 2014-04-02
--------------------------

* Beta status
* Supported Python versions: CPython 2.7, 3.3, 3.4 and pypy 2.1
* NEW: DXF entities LWPOLYLINE, MTEXT
* NEW: convenience methods place(), grid(), get_attrib_text() and has_attrib() for the Insert entity
* CHANGE: pyparsing as external dependency
* BUGFIX: iteration over drawing.entities yields full functional entities (correct layout attribute)
* BUGFIX: install error with pip and missing DXF template files of versions 0.4.0 & 0.4.1

Version 0.3.0 - 2013-07-20
--------------------------

* Alpha status
* Supported Python versions: CPython 2.7, 3.3 and pypy 2.0
* NEW: Entity Query Language
* NEW: Import data from other DXF files
* CHANGE: License changed to MIT License

Version 0.1.0 - 2010-03-14
--------------------------

* Alpha status
* Initial release<|MERGE_RESOLUTION|>--- conflicted
+++ resolved
@@ -2,7 +2,6 @@
 News
 ====
 
-<<<<<<< HEAD
 Version 0.15a0 - dev
 --------------------
 - NEW: linetype support for matplotlib drawing backend
@@ -24,12 +23,10 @@
 - REMOVED: deprecated `Spline.edit_data()` context manager,
   use `fit_points`, `control_points`, `knots`  and `weights` attributes
 
-=======
 Version 0.14.1 - dev
 --------------------
 
 - BUGFIX: MLEADER and MLEADERSTYLE min DXF version changed to R2000
->>>>>>> 9267e93c
 
 Version 0.14 - 2020-09-12
 -------------------------
